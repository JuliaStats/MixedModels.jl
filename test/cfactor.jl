@testset "cfactor" begin
    de3 = Diagonal(ones(3))
    de2 = Diagonal(ones(2))
    dr3 = Diagonal(randn(3))

<<<<<<< HEAD
    @test_throws DimensionMismatch MixedModels.downdate!(dr3,de2,de3)
    MixedModels.downdate!(dr3, de3, de3)
    sp10 = sprand(3, 10, 0.2)
    MixedModels.downdate!(rand(3,3), sp10, sp10)
    MixedModels.downdate!(rand(3,3), sp10)
=======
    @test_throws DimensionMismatch MixedModels.downdate!(dr3, de2, de3)
    MixedModels.downdate!(dr3, de3, de3)
    sp10 = sprand(10,3,0.2)
    MixedModels.downdate!(rand(3,3),sp10,sp10)
    MixedModels.downdate!(rand(3,3),sp10)
    f1 = ScalarReMat(pool(repeat(1:20, outer = 6)), ones(120), :S3, ["(Intercept)"])
    f2 = ScalarReMat(pool(repeat(string.(['a':'j';]), inner = 2, outer = 6)), ones(120), :S2, ["(Intercept)"])
    f3 = ScalarReMat(pool(repeat(string.(['A':'E';]), inner = 4, outer = 6)), ones(120), :S1, ["(Intercept)"])
    A = f1'f2
    B = f1'f3
    C = f2'f3
    CC = copy(C)
    @test MixedModels.downdate!(C, A, B) ≈ -5I * CC
>>>>>>> 43763849
end<|MERGE_RESOLUTION|>--- conflicted
+++ resolved
@@ -2,14 +2,6 @@
     de3 = Diagonal(ones(3))
     de2 = Diagonal(ones(2))
     dr3 = Diagonal(randn(3))
-
-<<<<<<< HEAD
-    @test_throws DimensionMismatch MixedModels.downdate!(dr3,de2,de3)
-    MixedModels.downdate!(dr3, de3, de3)
-    sp10 = sprand(3, 10, 0.2)
-    MixedModels.downdate!(rand(3,3), sp10, sp10)
-    MixedModels.downdate!(rand(3,3), sp10)
-=======
     @test_throws DimensionMismatch MixedModels.downdate!(dr3, de2, de3)
     MixedModels.downdate!(dr3, de3, de3)
     sp10 = sprand(10,3,0.2)
@@ -23,5 +15,4 @@
     C = f2'f3
     CC = copy(C)
     @test MixedModels.downdate!(C, A, B) ≈ -5I * CC
->>>>>>> 43763849
 end