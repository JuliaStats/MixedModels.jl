<<<<<<< HEAD
using PooledArrays
using Distributions
using MixedModels
using Random
=======
using DataFrames
using MixedModels
using Tables
>>>>>>> ff776dc6
using Test

using MixedModels: dataset

const gfms = Dict(
    :cbpp => [@formula((incid/hsz) ~ 1 + period + (1|herd))],
    :contra => [@formula(use ~ 1+age+abs2(age)+urban+livch+(1|urbdist))],
    :dyestuff => [@formula(yield ~ 1 + (1|batch))],
    :grouseticks => [@formula(ticks ~ 1+year+ch+ (1|index) + (1|brood) + (1|location))],
    :verbagg => [@formula(r2 ~ 1+anger+gender+btype+situ+(1|subj)+(1|item))],
    :sdio_relaxivity => [@formula(T2 ~ 1 + C + (1 + C|Trial)), # canonical inverse link
                         @formula(R2 ~ 1 + C + (1 + C|Trial))], # identity link
)

@testset "contra" begin
    contra = dataset(:contra)
    gm0 = fit(MixedModel, only(gfms[:contra]), contra, Bernoulli(), fast=true);
    @test gm0.lowerbd == zeros(1)
    @test isapprox(gm0.θ, [0.5720734451352923], atol=0.001)
    @test isapprox(deviance(gm0), 2361.657188518064, atol=0.001)
    # the first 9 BLUPs -- I don't think there's much point in testing all 102
    blups = [-0.9546698228978889, -0.034754272678681725, -0.2513196374772515,
              0.10836392818271358, -0.38610152013564464, -0.19309267616660894,
              0.059291406326190885, -0.29649374611805296, -0.4564504918851189]
    @test only(ranef(gm0))[1:9] ≈ blups atol=1e-4
    retbl = raneftables(gm0)
    @test isone(length(retbl))
    @test isa(retbl, NamedTuple)
    @test Tables.istable(only(retbl))

    gm1 = fit(MixedModel, only(gfms[:contra]), contra, Bernoulli());
    @test isapprox(gm1.θ, [0.573054], atol=0.005)
    @test lowerbd(gm1) == vcat(fill(-Inf, 7), 0.)
    @test isapprox(deviance(gm1), 2361.54575, rtol=0.00001)
    @test isapprox(loglikelihood(gm1), -1180.77288, rtol=0.00001)

    @test dof(gm0) == length(gm0.β) + length(gm0.θ)
    @test nobs(gm0) == 1934
    refit!(gm0, fast=true, nAGQ=7)
    @test isapprox(deviance(gm0), 2360.9838, atol=0.001)
    gm1 = fit(MixedModel, only(gfms[:contra]), contra, Bernoulli(), nAGQ=7)
    @test isapprox(deviance(gm1), 2360.8760, atol=0.001)
    @test gm1.β == gm1.beta
    @test gm1.θ == gm1.theta
    @test isnan(gm1.σ)
    @test length(gm1.y) == size(gm1.X, 1)
    @test :θ in propertynames(gm0)

    @testset "GLMM rePCA" begin
        @test length(MixedModels.PCA(gm0)) == 1
        @test length(MixedModels.rePCA(gm0)) == 1
        @test length(gm0.rePCA) == 1
    end
    # the next three values are not well defined in the optimization
    #@test isapprox(logdet(gm1), 75.7217, atol=0.1)
    #@test isapprox(sum(abs2, gm1.u[1]), 48.4747, atol=0.1)
    #@test isapprox(sum(gm1.resp.devresid), 2237.349, atol=0.1)
    show(IOBuffer(), gm1)
    show(IOBuffer(), BlockDescription(gm0))
    
end

@testset "cbpp" begin
    cbpp = dataset(:cbpp)
    gm2 = fit(MixedModel, first(gfms[:cbpp]), cbpp, Binomial(), wts=float(cbpp.hsz))
    @test deviance(gm2,true) ≈ 100.09585619892968 atol=0.0001
    @test sum(abs2, gm2.u[1]) ≈ 9.723054788538546 atol=0.0001
    @test logdet(gm2) ≈ 16.90105378801136 atol=0.0001
    @test isapprox(sum(gm2.resp.devresid), 73.47174762237978, atol=0.001)
    @test isapprox(loglikelihood(gm2), -92.02628186840045, atol=0.001)
    @test isnan(sdest(gm2))
    @test varest(gm2) == 1
        
    @testset "GLMM refit" begin
        gm2r = deepcopy(gm2)
        @test_throws ArgumentError fit!(gm2r)
        refit!(gm2r, 1 .- gm2.y; fast=true)
        @test gm2r.β ≈ -gm2.β atol=1e-3
        @test gm2r.θ ≈ gm2.θ atol=1e-3
        
        refit!(gm2r, 1 .- gm2.y; fast=false)
        @test gm2r.β ≈ -gm2.β atol=1e-3
        @test gm2r.θ ≈ gm2.θ atol=1e-3 
    end
end

@testset "verbagg" begin
    gm3 = fit(MixedModel, only(gfms[:verbagg]), dataset(:verbagg), Bernoulli())
    @test deviance(gm3) ≈ 8151.40 rtol=1e-5
    @test lowerbd(gm3) == vcat(fill(-Inf, 6), zeros(2))
    @test fitted(gm3) == predict(gm3)
    # these two values are not well defined at the optimum
    @test isapprox(sum(x -> sum(abs2, x), gm3.u), 273.29646346940785, rtol=1e-3)
    @test sum(gm3.resp.devresid) ≈ 7156.550941446312 rtol=1e-4
end

@testset "grouseticks" begin
    center(v::AbstractVector) = v .- (sum(v) / length(v))
    grouseticks = DataFrame(dataset(:grouseticks))
    grouseticks.ch = center(grouseticks.height)
    gm4 = fit(MixedModel, only(gfms[:grouseticks]), grouseticks, Poisson(), fast=true)  # fails in pirls! with fast=false
    @test isapprox(deviance(gm4), 851.4046, atol=0.001)
    # these two values are not well defined at the optimum
    #@test isapprox(sum(x -> sum(abs2, x), gm4.u), 196.8695297987013, atol=0.1)
    #@test isapprox(sum(gm4.resp.devresid), 220.92685781326136, atol=0.1)
end

@testset "goldstein" begin # from a 2020-04-22 msg by Ben Goldstein to R-SIG-Mixed-Models
    goldstein =
        categorical!(
            DataFrame(
                group = repeat(1:10, outer=10),
                y = [
                    83, 3, 8, 78, 901, 21, 4, 1, 1, 39,
                    82, 3, 2, 82, 874, 18, 5, 1, 3, 50,
                    87, 7, 3, 67, 914, 18, 0, 1, 1, 38,
                    86, 13, 5, 65, 913, 13, 2, 0, 0, 48,
                    90, 5, 5, 71, 886, 19, 3, 0, 2, 32,
                    96, 1, 1, 87, 860, 21, 3, 0, 1, 54,
                    83, 2, 4, 70, 874, 19, 5, 0, 4, 36,
                    100, 11, 3, 71, 950, 21, 6, 0, 1, 40,
                    89, 5, 5, 73, 859, 29, 3, 0, 2, 38,
                    78, 13, 6, 100, 852, 24, 5, 0, 1, 39
                    ],
                ),
            :group,
        )
    gform = @formula(y ~ 1 + (1|group))
    m1 = fit(MixedModel, gform, goldstein, Poisson())
    @test deviance(m1) ≈ 193.5587302384811 rtol=1.e-5
    @test only(m1.β) ≈ 4.192196439077657 atol=1.e-5
    @test only(m1.θ) ≈ 1.838245201739852 atol=1.e-5
    m11 = fit(MixedModel, gform, goldstein, Poisson(), nAGQ=11)
    @test deviance(m11) ≈ 193.51028088736842 rtol=1.e-5
    @test only(m11.β) ≈ 4.192196439077657 atol=1.e-5
    @test only(m11.θ) ≈ 1.838245201739852 atol=1.e-5
end

<<<<<<< HEAD
@testset "dispersion parameter" begin
    @testset "gaussian with non identity link" begin
        dyestuff = MixedModels.dataset(:dyestuff)

        gauss = fit(MixedModel, only(fms[:dyestuff]), dyestuff, Normal(), SqrtLink(), fast=true)
        @test only(gauss.θ) ≈ 0.5528913 atol=0.001 # value from lme4
        # this corresponds to the deviance(gauss)  from lme4
        # NB: "deviance" is complicated in lme4
        # this is the way deviance(glmm) is computed in lme4
        # but there are several "deviances" defined:
        # https://github.com/lme4/lme4/issues/375#issuecomment-214494445
        @test sum(gauss.resp.devresid) ≈ 58830. atol=0.001 # value from lme4

        # bobyqa fails here
        neldermead = GeneralizedLinearMixedModel(only(fms[:dyestuff]), dyestuff, Normal(), SqrtLink());
        neldermead.optsum.optimizer = :LN_NELDERMEAD;
        fit!(neldermead)
        @test only(neldermead.θ) ≈ 0.5528913 atol=0.001 # value from lme4
        @test sum(neldermead.resp.devresid) ≈ 58830. atol=0.001 # value from lme4
    end

    ## simulate some data ##
    rng = MersenneTwister(42);
    ng = 25
    ns = 500
    # random effect
    u = repeat(randn(rng, ns) .* 0.1, ng);
    id = PooledArray(string.(repeat(1:ns, ng)));
    # fixed effect
    x = rand(rng, ns*ng);

    @testset "inverse gaussian" begin
        rng = MersenneTwister(42);
        y =  map(d ->  rand(rng, d), InverseGaussian.(1. ./ sqrt.(1. .+ u + x)));
        dat = (u=u, id=id, x=x, y=y)
        invgauss = GeneralizedLinearMixedModel(@formula(y ~ 1 + x + (1|id)), dat, InverseGaussian());
        #invgauss.optsum.optimizer = :LN_NELDERMEAD;
        # fit!(invgauss)
    end

    @testset "gamma" begin
        rng = MersenneTwister(42);
        y =  map(d ->  rand(rng, d), Gamma.(1. ./ (1. .+ u + x)));
        dat = (u=u, id=id, x=x, y=y)
        gamma = GeneralizedLinearMixedModel(@formula(y ~ 1 + x + (1|id)), dat, Gamma());
        #gamma.optsum.optimizer = :LN_NELDERMEAD;
        # fit!(gamma)
    end
=======
@testset "dispersion" begin

    form = @formula(reaction ~ 1 + days + (1+days|subj))
    dat = dataset(:sleepstudy)

    @test_logs (:warn, r"dispersion parameter") GeneralizedLinearMixedModel(form, dat, Gamma())
    @test_logs (:warn, r"dispersion parameter") GeneralizedLinearMixedModel(form, dat, InverseGaussian())
    @test_logs (:warn, r"dispersion parameter") GeneralizedLinearMixedModel(form, dat, Normal(), SqrtLink())

>>>>>>> ff776dc6
end<|MERGE_RESOLUTION|>--- conflicted
+++ resolved
@@ -1,13 +1,8 @@
-<<<<<<< HEAD
-using PooledArrays
+using DataFrames
 using Distributions
 using MixedModels
 using Random
-=======
-using DataFrames
-using MixedModels
 using Tables
->>>>>>> ff776dc6
 using Test
 
 using MixedModels: dataset
@@ -67,7 +62,7 @@
     #@test isapprox(sum(gm1.resp.devresid), 2237.349, atol=0.1)
     show(IOBuffer(), gm1)
     show(IOBuffer(), BlockDescription(gm0))
-    
+
 end
 
 @testset "cbpp" begin
@@ -80,17 +75,17 @@
     @test isapprox(loglikelihood(gm2), -92.02628186840045, atol=0.001)
     @test isnan(sdest(gm2))
     @test varest(gm2) == 1
-        
+
     @testset "GLMM refit" begin
         gm2r = deepcopy(gm2)
         @test_throws ArgumentError fit!(gm2r)
         refit!(gm2r, 1 .- gm2.y; fast=true)
         @test gm2r.β ≈ -gm2.β atol=1e-3
         @test gm2r.θ ≈ gm2.θ atol=1e-3
-        
+
         refit!(gm2r, 1 .- gm2.y; fast=false)
         @test gm2r.β ≈ -gm2.β atol=1e-3
-        @test gm2r.θ ≈ gm2.θ atol=1e-3 
+        @test gm2r.θ ≈ gm2.θ atol=1e-3
     end
 end
 
@@ -146,7 +141,6 @@
     @test only(m11.θ) ≈ 1.838245201739852 atol=1.e-5
 end
 
-<<<<<<< HEAD
 @testset "dispersion parameter" begin
     @testset "gaussian with non identity link" begin
         dyestuff = MixedModels.dataset(:dyestuff)
@@ -195,15 +189,4 @@
         #gamma.optsum.optimizer = :LN_NELDERMEAD;
         # fit!(gamma)
     end
-=======
-@testset "dispersion" begin
-
-    form = @formula(reaction ~ 1 + days + (1+days|subj))
-    dat = dataset(:sleepstudy)
-
-    @test_logs (:warn, r"dispersion parameter") GeneralizedLinearMixedModel(form, dat, Gamma())
-    @test_logs (:warn, r"dispersion parameter") GeneralizedLinearMixedModel(form, dat, InverseGaussian())
-    @test_logs (:warn, r"dispersion parameter") GeneralizedLinearMixedModel(form, dat, Normal(), SqrtLink())
-
->>>>>>> ff776dc6
 end