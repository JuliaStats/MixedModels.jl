using DataFrames
using Distributions
using MixedModels
using PooledArrays
using StableRNGs
using Tables
using Test

using GLM: Link
using MixedModels: dataset

include("modelcache.jl")

@testset "GLMM from MixedModel" begin
    f = first(gfms[:contra])
    d = dataset(:contra)
    @test MixedModel(f, d, Bernoulli()) isa GeneralizedLinearMixedModel
    @test MixedModel(f, d, Bernoulli(), ProbitLink()) isa GeneralizedLinearMixedModel
end

@testset "Type for instance" begin
    vaform = @formula(r2 ~ 1 + anger + gender + btype + situ + (1 | subj) + (1 | item))
    verbagg = dataset(:verbagg)
    @test_throws ArgumentError fit(MixedModel, vaform, verbagg, Bernoulli, LogitLink)
    @test_throws ArgumentError fit(MixedModel, vaform, verbagg, Bernoulli(), LogitLink)
    @test_throws ArgumentError fit(MixedModel, vaform, verbagg, Bernoulli, LogitLink())
    @test_throws ArgumentError fit(
        GeneralizedLinearMixedModel, vaform, verbagg, Bernoulli, LogitLink
    )
    @test_throws ArgumentError fit(
        GeneralizedLinearMixedModel, vaform, verbagg, Bernoulli(), LogitLink
    )
    @test_throws ArgumentError fit(
        GeneralizedLinearMixedModel, vaform, verbagg, Bernoulli, LogitLink()
    )
    @test_throws ArgumentError GeneralizedLinearMixedModel(
        vaform, verbagg, Bernoulli, LogitLink
    )
    @test_throws ArgumentError GeneralizedLinearMixedModel(
        vaform, verbagg, Bernoulli(), LogitLink
    )
    @test_throws ArgumentError GeneralizedLinearMixedModel(
        vaform, verbagg, Bernoulli, LogitLink()
    )
end

@testset "contra" begin
    contra = dataset(:contra)
    gm0 = fit(
        MixedModel,
        first(gfms[:contra]),
        contra,
        Bernoulli();
        fast=true,
        progress=false,
    )
    fitlog = gm0.optsum.fitlog
    @test length(fitlog) == gm0.optsum.feval
    @test fitlog.θ[begin] == gm0.optsum.initial
    @test fitlog.objective[begin] ≈ gm0.optsum.finitial
    # XXX this should be exact equality and it is indeed when stepping through manually
    # but not when run via Pkg.test(). I have no idea why.
<<<<<<< HEAD
    @test last(fitlog)[1] ≈ gm0.optsum.final
    @test last(fitlog)[2] ≈ gm0.optsum.fmin
=======
    @test fitlog.θ[end] ≈ gm0.optsum.final
    @test fitlog.objective[end] ≈ gm0.optsum.fmin
    @test gm0.lowerbd == [-Inf]
>>>>>>> d7f9223a
    @test isapprox(gm0.θ, [0.5720746212924732], atol=0.001)
    @test !issingular(gm0)
    @test issingular(gm0, [0])
    @test isapprox(deviance(gm0), 2361.657202855648, atol=0.001)
    # the first 9 BLUPs -- I don't think there's much point in testing all 102
    blups = [-0.5853637711570235, -0.9546542393824562, -0.034754249031292345, # values are the same but in different order
        0.2894692928724314, 0.6381376605845264, -0.2513134928312374,
        0.031321447845204374, 0.10836110432794945, 0.24632286640099466]
    @test only(ranef(gm0))[1:9] ≈ blups atol = 1e-4
    retbl = raneftables(gm0)
    @test isone(length(retbl))
    @test isa(retbl, NamedTuple)
    @test Tables.istable(only(retbl))
    @test !dispersion_parameter(gm0)
    @test dispersion(gm0, false) == 1
    @test dispersion(gm0, true) == 1
    @test sdest(gm0) === missing
    @test varest(gm0) === missing
    @test gm0.σ === missing
    @test Distribution(gm0) == Distribution(gm0.resp)
    @test Link(gm0) == Link(gm0.resp)

    gm1 = fit(MixedModel, first(gfms[:contra]), contra, Bernoulli(); progress=false)
    @test isapprox(gm1.θ, [0.5730523416716424], atol=0.005)
    @test isapprox(deviance(gm1), 2361.545768866505, rtol=0.00001)
    @test isapprox(loglikelihood(gm1), -1180.772884433253, rtol=0.00001)

    @test dof(gm0) == length(gm0.β) + length(gm0.θ)
    @test nobs(gm0) == 1934
    refit!(gm0; fast=false, nAGQ=7, progress=false)  # changed to fast=false; fast=true and nAGQ > 0 contradict
    @test deviance(gm0) ≈ 2360.8760880739255 atol = 0.001
    gm1 = fit(MixedModel, first(gfms[:contra]), contra, Bernoulli(); nAGQ=7, progress=false)
    @test deviance(gm1) ≈ 2360.8760880739255 atol = 0.001
    @test gm1.β == gm1.beta
    @test gm1.θ == gm1.theta
    gm1y = gm1.y
    @test length(gm1y) == size(gm1.X, 1)
    @test eltype(gm1y) == eltype(gm1.X)
    @test gm1y == (MixedModels.dataset(:contra).use .== "Y")
    @test response(gm1) == gm1y
    @test !islinear(gm1)
    @test :θ in propertynames(gm0)

    @testset "GLMM rePCA" begin
        @test length(MixedModels.PCA(gm0)) == 1
        @test length(MixedModels.rePCA(gm0)) == 1
        @test length(gm0.rePCA) == 1
    end
    # the next three values are not well defined in the optimization
    #@test isapprox(logdet(gm1), 75.7217, atol=0.1)
    #@test isapprox(sum(abs2, gm1.u[1]), 48.4747, atol=0.1)
    #@test isapprox(sum(gm1.resp.devresid), 2237.349, atol=0.1)
    show(IOBuffer(), gm1)
    show(IOBuffer(), BlockDescription(gm0))

    gm_slope = fit(MixedModel, gfms[:contra][2], contra, Bernoulli(); progress=false)
    @test !issingular(gm_slope)
    @test issingular(gm_slope, zeros(5))
end

@testset "cbpp" begin
    cbpp = dataset(:cbpp)
    gm2 = fit(
        MixedModel,
        first(gfms[:cbpp]),
        cbpp,
        Binomial();
        wts=float(cbpp.hsz),
        progress=false,
        init_from_lmm=[:β, :θ],
    )
    @test weights(gm2) == cbpp.hsz
    @test deviance(gm2, true) ≈ 100.09585620707632 rtol = 0.0001
    @test sum(abs2, gm2.u[1]) ≈ 9.72301224524056 rtol = 0.0001
    @test logdet(gm2) ≈ 16.901127982275217 rtol = 0.0001
    @test isapprox(sum(gm2.resp.devresid), 73.47171597956056, atol=0.001)
    @test isapprox(loglikelihood(gm2), -92.02628187247377, atol=0.001)
    @test !dispersion_parameter(gm2)
    @test dispersion(gm2, false) == 1
    @test dispersion(gm2, true) == 1
    @test sdest(gm2) === missing
    @test varest(gm2) === missing
    @test gm2.σ === missing

    @testset "GLMM refit" begin
        gm2r = deepcopy(gm2)
        @test_throws ArgumentError fit!(gm2r; progress=false)

        refit!(gm2r; fast=true, progress=false)
        @test length(gm2r.optsum.final) == 1
        @test gm2r.θ ≈ gm2.θ atol = 1e-3

        # swapping successes and failures to give us the same model
        # but with opposite signs. healthy ≈ 1 - response(gm2r)
        # but defining it in terms of the original values avoids some
        # nasty floating point issues
        healthy = @. (cbpp.hsz - cbpp.incid) / cbpp.hsz
        refit!(gm2r, healthy; fast=false, progress=false)
        @test length(gm2r.optsum.final) == 5
        @test gm2r.β ≈ -gm2.β atol = 1e-3
        # @test gm2r.θ ≈ gm2.θ atol=1e-3    # in gm2r θ[1] is negative.  Can't work out why.
    end

    @testset "constant response" begin
        cbconst = DataFrame(cbpp)
        cbconst.incid = zero(cbconst.incid)
        # we do construction and fitting in two separate steps to make sure
        # that construction succeeds and that the ArgumentError occurs in fitting.
        mcbconst = GeneralizedLinearMixedModel(
            first(gfms[:cbpp]), cbconst, Binomial(); wts=float(cbpp.hsz)
        )
        @test mcbconst isa GeneralizedLinearMixedModel
        @test_throws ArgumentError(
            "The response is constant and thus model fitting has failed"
        ) fit!(mcbconst; progress=false)
    end
end

@testset "verbagg" begin
    gm3 = fit(
        MixedModel, only(gfms[:verbagg]), dataset(:verbagg), Bernoulli(); progress=false
    )
    @test deviance(gm3) ≈ 8151.40 rtol = 1e-5
    @test fitted(gm3) == predict(gm3)
    # these two values are not well defined at the optimum
    @test isapprox(sum(x -> sum(abs2, x), gm3.u), 273.29646346940785, rtol=1e-3)
    @test sum(gm3.resp.devresid) ≈ 7156.550941446312 rtol = 1e-4
end

@testset "grouseticks" begin
    center(v::AbstractVector) = v .- (sum(v) / length(v))
    grouseticks = DataFrame(dataset(:grouseticks))
    grouseticks.ch = center(grouseticks.height)
    gm4 = fit(
        MixedModel,
        only(gfms[:grouseticks]),
        grouseticks,
        Poisson();
        fast=true,
        progress=false,
    )
    @test isapprox(deviance(gm4), 851.4046, atol=0.001)
    # these two values are not well defined at the optimum
    #@test isapprox(sum(x -> sum(abs2, x), gm4.u), 196.8695297987013, atol=0.1)
    #@test isapprox(sum(gm4.resp.devresid), 220.92685781326136, atol=0.1)
    @test !dispersion_parameter(gm4)
    @test dispersion(gm4, false) == 1
    @test dispersion(gm4, true) == 1
    @test sdest(gm4) === missing
    @test varest(gm4) === missing
    @test gm4.σ === missing
    gm4slow = fit(
        MixedModel,
        only(gfms[:grouseticks]),
        grouseticks,
        Poisson();
        fast=false,
        progress=false,
    )
    # this tolerance isn't great, but then again the optimum isn't well defined
    # @test gm4.θ ≈ gm4slow.θ rtol=0.05
    # @test gm4.β[2:end] ≈ gm4slow.β[2:end] atol=0.1
    @test isapprox(deviance(gm4), deviance(gm4slow); rtol=0.1)
end

# @testset "goldstein" begin # from a 2020-04-22 msg by Ben Goldstein to R-SIG-Mixed-Models
#     goldstein = (
#         group=PooledArray(repeat(string.('A':'J'); outer=10)),
#         y=[
#             83, 3, 8, 78, 901, 21, 4, 1, 1, 39,
#             82, 3, 2, 82, 874, 18, 5, 1, 3, 50,
#             87, 7, 3, 67, 914, 18, 0, 1, 1, 38,
#             86, 13, 5, 65, 913, 13, 2, 0, 0, 48,
#             90, 5, 5, 71, 886, 19, 3, 0, 2, 32,
#             96, 1, 1, 87, 860, 21, 3, 0, 1, 54,
#             83, 2, 4, 70, 874, 19, 5, 0, 4, 36,
#             100, 11, 3, 71, 950, 21, 6, 0, 1, 40,
#             89, 5, 5, 73, 859, 29, 3, 0, 2, 38,
#             78, 13, 6, 100, 852, 24, 5, 0, 1, 39,
#         ],
#     )
#     gform = @formula(y ~ 1 + (1 | group))
#     m1 = GeneralizedLinearMixedModel(gform, goldstein, Poisson())
#     @test !isfitted(m1)
#     fit!(m1; progress=false)
#     @test isfitted(m1)
#     @test deviance(m1) ≈ 191.25588670286234 rtol = 1.e-5
#     @test only(m1.β) ≈ 4.191646454847604 atol = 1.e-5
#     @test only(m1.θ) ≈ 2.1169067020826726 atol = 1.e-5
#     m11 = fit(MixedModel, gform, goldstein, Poisson(); nAGQ=11, progress=false)
#     @test deviance(m11) ≈ 191.20306323744958 rtol = 1.e-5
#     @test only(m11.β) ≈ 4.191646454847604 atol = 1.e-5
#     @test only(m11.θ) ≈ 2.1169067020826726 atol = 1.e-5
# end

@testset "dispersion" begin
    form = @formula(reaction ~ 1 + days + (1 + days | subj))
    dat = dataset(:sleepstudy)

    @test_logs (:warn, r"dispersion parameter") GeneralizedLinearMixedModel(
        form, dat, Gamma()
    )
    @test_logs (:warn, r"dispersion parameter") GeneralizedLinearMixedModel(
        form, dat, InverseGaussian()
    )
    @test_logs (:warn, r"dispersion parameter") GeneralizedLinearMixedModel(
        form, dat, Normal(), SqrtLink()
    )

    # notes for future tests when GLMM with dispersion works
    # @test dispersion_parameter(gm)
    # @test dispersion(gm, false) == val
    # @test dispersion(gm, true) == val
    # @test sdest(gm) == dispersion(gm, false) == gm.σ
    # @test varest(gm) == dispersion(gm, true)

end

@testset "mmec" begin
    # Data on "Malignant melanoma in the European community" from the mlmRev package for R
    # The offset of log.(expected) is to examine the ratio of observed to expected, based on population
    mmec = dataset(:mmec)
    mmform = @formula(deaths ~ 1 + uvb + (1 | region))
    gm5 = fit(
        MixedModel,
        mmform,
        mmec,
        Poisson();
        offset=log.(mmec.expected),
        nAGQ=11,
        progress=false,
    )
    @test isapprox(deviance(gm5), 655.2533533016059, atol=5.e-3)
    @test isapprox(first(gm5.θ), 0.4121684550775567, atol=1.e-3)
    @test isapprox(first(gm5.β), -0.13860166843315044, atol=1.e-3)
    @test isapprox(last(gm5.β), -0.034414458364713504, atol=1.e-3)
end

@testset "GLMM saveoptsum" begin
    cbpp = dataset(:cbpp)
    gm_original = GeneralizedLinearMixedModel(
        first(gfms[:cbpp]), cbpp, Binomial(); wts=cbpp.hsz
    )
    gm_restored = GeneralizedLinearMixedModel(
        first(gfms[:cbpp]), cbpp, Binomial(); wts=cbpp.hsz
    )
    fit!(gm_original; progress=false, nAGQ=1)

    io = IOBuffer()

    saveoptsum(seekstart(io), gm_original)
    restoreoptsum!(gm_restored, seekstart(io))
    @test gm_original.optsum == gm_restored.optsum
    @test deviance(gm_original) ≈ deviance(gm_restored)

    refit!(gm_original; progress=false, nAGQ=3)
    saveoptsum(seekstart(io), gm_original)
    restoreoptsum!(gm_restored, seekstart(io))
    @test gm_original.optsum == gm_restored.optsum
    @test deviance(gm_original) ≈ deviance(gm_restored)

    refit!(gm_original; progress=false, fast=true)
    saveoptsum(seekstart(io), gm_original)
    restoreoptsum!(gm_restored, seekstart(io))
    @test gm_original.optsum == gm_restored.optsum
    @test deviance(gm_original) ≈ deviance(gm_restored)
end

@testset "Bad initial value" begin
    rng = StableRNG(0)
    df = allcombinations(DataFrame,
        "subject" => 1:10,
        "session" => 1:6,
        "serialpos" => 1:12)
    df[!, :recalled] = rand(rng, [0, 1], nrow(df))

    form = @formula(
        recalled ~ serialpos + zerocorr(serialpos | subject) + (1 | subject & session)
    )
    glmm = @test_logs((:warn, r"Evaluation at default initial parameter vector failed"),
        GeneralizedLinearMixedModel(form, df, Bernoulli()))
    @test all(==(1e-8), glmm.optsum.initial)
end<|MERGE_RESOLUTION|>--- conflicted
+++ resolved
@@ -60,14 +60,8 @@
     @test fitlog.objective[begin] ≈ gm0.optsum.finitial
     # XXX this should be exact equality and it is indeed when stepping through manually
     # but not when run via Pkg.test(). I have no idea why.
-<<<<<<< HEAD
-    @test last(fitlog)[1] ≈ gm0.optsum.final
-    @test last(fitlog)[2] ≈ gm0.optsum.fmin
-=======
     @test fitlog.θ[end] ≈ gm0.optsum.final
     @test fitlog.objective[end] ≈ gm0.optsum.fmin
-    @test gm0.lowerbd == [-Inf]
->>>>>>> d7f9223a
     @test isapprox(gm0.θ, [0.5720746212924732], atol=0.001)
     @test !issingular(gm0)
     @test issingular(gm0, [0])
