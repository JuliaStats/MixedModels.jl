--- conflicted
+++ resolved
@@ -1,29 +1,13 @@
 using DataFrames
 using Distributions
 using MixedModels
-<<<<<<< HEAD
-using Random
-=======
 using StableRNGs
->>>>>>> 0bf61a23
 using Tables
 using Test
 
 using MixedModels: dataset
 
-<<<<<<< HEAD
-const gfms = Dict(
-    :cbpp => [@formula((incid/hsz) ~ 1 + period + (1|herd))],
-    :contra => [@formula(use ~ 1+age+abs2(age)+urban+livch+(1|urbdist))],
-    :dyestuff => [@formula(yield ~ 1 + (1|batch))],
-    :grouseticks => [@formula(ticks ~ 1+year+ch+ (1|index) + (1|brood) + (1|location))],
-    :verbagg => [@formula(r2 ~ 1+anger+gender+btype+situ+(1|subj)+(1|item))],
-    :sdio_relaxivity => [@formula(T2 ~ 1 + C + (1 + C|Trial)), # canonical inverse link
-                         @formula(R2 ~ 1 + C + (1 + C|Trial))], # identity link
-)
-=======
 include("modelcache.jl")
->>>>>>> 0bf61a23
 
 @testset "contra" begin
     contra = dataset(:contra)
@@ -88,17 +72,12 @@
     @test logdet(gm2) ≈ 16.90105378801136 atol=0.0001
     @test isapprox(sum(gm2.resp.devresid), 73.47174762237978, atol=0.001)
     @test isapprox(loglikelihood(gm2), -92.02628186840045, atol=0.001)
-<<<<<<< HEAD
-    @test isnan(sdest(gm2))
-    @test varest(gm2) == 1
-=======
     @test !dispersion_parameter(gm2)
     @test dispersion(gm2, false) == 1
     @test dispersion(gm2, true) == 1
     @test sdest(gm2) === missing
     @test varest(gm2) === missing
     @test gm2.σ === missing
->>>>>>> 0bf61a23
 
     @testset "GLMM refit" begin
         gm2r = deepcopy(gm2)
@@ -192,7 +171,6 @@
         @test sum(neldermead.resp.devresid) ≈ 58830. atol=0.001 # value from lme4
     end
 
-<<<<<<< HEAD
     ## simulate some data ##
     rng = MersenneTwister(42);
     ng = 25
@@ -220,7 +198,6 @@
         #gamma.optsum.optimizer = :LN_NELDERMEAD;
         # fit!(gamma)
     end
-=======
     # notes for future tests when GLMM with dispersion works
     # @test dispersion_parameter(gm)
     # @test dispersion(gm, false) == val
@@ -228,5 +205,4 @@
     # @test sdest(gm) == dispersion(gm, false) == gm.σ
     # @test varest(gm) == dispersion(gm, true)
 
->>>>>>> 0bf61a23
 end