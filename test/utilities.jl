--- conflicted
+++ resolved
@@ -39,22 +39,6 @@
     @test isconstant(Union{Int,Missing}[missing, missing, missing])
 end
 
-<<<<<<< HEAD
-@testset "datasets" begin
-    @test isa(MixedModels.datasets(), Vector{String})
-    @test length(MixedModels.dataset(:dyestuff)) == 2
-    @test length(MixedModels.dataset("dyestuff")) == 2
-    dyestuff = MixedModels.dataset(:dyestuff)
-    @test keys(dyestuff) == [:batch, :yield]
-    @test length(dyestuff.batch) == 30
-    @test_throws ArgumentError MixedModels.dataset(:foo)
-=======
-@testset "replicate" begin
-    @test_logs (:warn, r"use_threads is deprecated") replicate(string, 1; use_threads=true)
-    @test_logs (:warn, r"hide_progress") replicate(string, 1; hide_progress=true)
->>>>>>> bf0210b5
-end
-
 @testset "PCA" begin
     io = IOBuffer()
     pca = models(:kb07)[3].PCA.item
