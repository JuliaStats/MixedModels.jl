--- conflicted
+++ resolved
@@ -27,36 +27,8 @@
     σ = m.σ,
     θ = T[],
 ) where {T}
-<<<<<<< HEAD
     simulate!(rng, m.y, m; β=β, σ=σ, θ=θ)
-    m
-=======
-    length(β) == length(fixef(m)) ||
-        length(β) == length(coef(m)) ||
-            throw(ArgumentError("You must specify all (non-singular) βs"))
-
-    β = convert(Vector{T},β)
-    σ = T(σ)
-    θ = convert(Vector{T},θ)
-    isempty(θ) || setθ!(m, θ)
-
-    if length(β) ≠ length(coef(m))
-        padding = length(coef(m)) - length(β)
-        for ii in 1:padding
-            push!(β, -0.0)
-        end
-    end
-
-    y = randn!(rng, response(m))      # initialize y to standard normal
-
-    for trm in m.reterms              # add the unscaled random effects
-        unscaledre!(rng, y, trm)
-    end
-                    # scale by σ and add fixed-effects contribution
-    mul!(y, m.X, β, one(T), σ)
-
     unfit!(m)
->>>>>>> 8827c251
 end
 
 function simulate!(
@@ -68,15 +40,11 @@
 ) where {T}
     # note that these m.resp.y and m.LMM.y will later be sychronized in (re)fit!()
     # but for now we use them as distinct scratch buffers to avoid allocations
-<<<<<<< HEAD
-    η = fill!(m.LMM.y, zero(T))
-=======
 
     # the noise term is actually in the GLM and not the LMM part so no noise
     # at the LMM level
     η = fill!(copy(m.LMM.y), zero(T))  # ensure that η is a vector - needed for GLM.updateμ! below
                                        # A better approach is to change the signature for updateμ!
->>>>>>> 8827c251
     y = m.resp.y
 
     _simulate!(rng, y, η, m.resp, m, m.X, β, σ, θ, m.resp.wts)
