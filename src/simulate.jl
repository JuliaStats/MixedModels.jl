"""
    MixedModelBootstrap{T<:AbstractFloat}

Object returned by `parametericbootstrap` with fields
- `m`: a copy of the model that was bootstrapped
- `bstr`: the parameter estimates from the bootstrap replicates as a vector of named tuples.

The schema of `bstr` is, by default,
```
Tables.Schema:
 :objective  T
 :σ          T
 :β          StaticArrays.SArray{Tuple{2},T,1,2}
 :θ          StaticArrays.SArray{Tuple{3},T,1,3}
```
where the sizes of the `β` and `θ` elements are determined by the model.

Characteristics of the bootstrap replicates can be extracted as properties.  The `σs` and
`σρs` properties unravel the `σ` and `θ` estimates into estimates of the standard deviations
and correlations of the random-effects terms.
"""
struct MixedModelBootstrap{T<:AbstractFloat}
    m::LinearMixedModel{T}
    bstr::Vector
end

function Base.getproperty(bsamp::MixedModelBootstrap, s::Symbol)
    if s == :model
        getfield(bsamp, :m)
    elseif s ∈ [:objective, :β, :σ, :θ]
        getproperty.(getfield(bsamp, :bstr), s)
    elseif s == :σs
        σs(bsamp)
    elseif s == :σρs
        σρs(bsamp)
    else
        getfield(bsamp, s)
    end
end

issingular(bsamp::MixedModelBootstrap) = issingular.(Ref(bsamp.m), bsamp.θ)

"""
    parametricbootstrap(rng::AbstractRNG, nsamp::Integer, m::LinearMixedModel;
        β = m.β, σ = m.σ, θ = m.θ)
    parametricbootstrap(nsamp::Integer, m::LinearMixedModel;
        β = m.β, σ = m.σ, θ = m.θ)

Perform `nsamp` parametric bootstrap replication fits of `m`, returning a `MixedModelBootstrap`.

The default random number generator is `Random.GLOBAL_RNG`.

# Named Arguments

`β`, `σ`, and `θ` are the values of `m`'s parameters for simulating the responses.
"""
function parametricbootstrap(
    rng::AbstractRNG,
    n::Integer,
    morig::LinearMixedModel{T};
    β = coef(morig),
    σ = morig.σ,
    θ = morig.θ,
    use_threads = false,
) where {T}
    β = convert(Vector{T},β)
    σ = T(σ)
    θ = convert(Vector{T},θ)
    βsc, θsc, p, k, m = similar(β), similar(θ), length(β), length(θ), deepcopy(morig)
    y₀ = copy(response(m))

    β_names = (Symbol.(fixefnames(morig))..., )
    rank = length(β_names)
    # fixef! requires that we take all coefs, even for pivoted terms
    if rank ≠ length(βsc)
        resize!(βsc, rank)
    end

    # we need to do for in-place operations to work across threads
    m_threads = [m]
    βsc_threads = [βsc]
    θsc_threads = [θsc]

    if use_threads
        Threads.resize_nthreads!(m_threads)
        Threads.resize_nthreads!(βsc_threads)
        Threads.resize_nthreads!(θsc_threads)
    end
    # we use locks to guarantee thread-safety, but there might be better ways to do this for some RNGs
    # see https://docs.julialang.org/en/v1.3/manual/parallel-computing/#Side-effects-and-mutable-function-arguments-1
    # see https://docs.julialang.org/en/v1/stdlib/Future/index.html
    rnglock = ReentrantLock()
    samp = replicate(n, use_threads=use_threads) do
        mod = m_threads[Threads.threadid()]
        local βsc = βsc_threads[Threads.threadid()]
        local θsc = θsc_threads[Threads.threadid()]
        lock(rnglock)
        mod = simulate!(rng, mod, β = β, σ = σ, θ = θ)
        unlock(rnglock)
        refit!(mod)
        (
         objective = mod.objective,
         σ = mod.σ,
         # fixef! does the pivoted, but not truncated coefs
         # coef does the non-pivoted
         # fixef does either pivoted+truncated or unpivoted
         β = NamedTuple{β_names}(fixef!(βsc, mod)[1:rank]),
         θ = SVector{k,T}(getθ!(θsc, mod)),
        )
    end
    MixedModelBootstrap(refit!(m, y₀), samp)
end

function parametricbootstrap(nsamp::Integer, m::LinearMixedModel; β = m.β, σ = m.σ, θ = m.θ, use_threads = false)
    parametricbootstrap(Random.GLOBAL_RNG, nsamp, m, β = β, σ = σ, θ = θ, use_threads = false)
end

function Base.propertynames(bsamp::MixedModelBootstrap)
    [:model, :objective, :σ, :β, :θ, :σs, :σρs]
end

function byreterm(bsamp::MixedModelBootstrap{T}, f::Function) where {T}
    m = bsamp.m
    oldθ = getθ(m)     # keep a copy to restore later
    retrms = m.reterms
    value = [typeof(v)[] for v in f.(retrms, m.σ)]
    for r in bsamp.bstr
        setθ!(m, r.θ)
        for (i, v) in enumerate(f.(retrms, r.σ))
            push!(value[i], v)
        end
    end
    refit!(setθ!(m, oldθ))
    NamedTuple{(Symbol.(fnames(m))...,)}(value)
end

σs(bsamp::MixedModelBootstrap) = byreterm(bsamp, σs)

σρs(bsamp::MixedModelBootstrap) = byreterm(bsamp, σρs)

"""
    shortestcovint(v, level = 0.95)

Return the shortest interval containing `level` proportion of the values of `v`
"""
function shortestcovint(v, level = 0.95)
    n = length(v)
    0 < level < 1 || throw(ArgumentError("level = $level should be in (0,1)"))
    vv = issorted(v) ? v : sort(v)
    ilen = Int(ceil(n * level))   # the length of the interval in indices
    len, i = findmin([vv[i+ilen-1] - vv[i] for i = 1:(n+1-ilen)])
    vv[[i, i + ilen - 1]]
end

"""
    simulate!(rng::AbstractRNG, m::LinearMixedModel{T}; β=m.β, σ=m.σ, θ=T[])
    simulate!(m::LinearMixedModel; β=m.β, σ=m.σ, θ=m.θ)

Overwrite the response (i.e. `m.trms[end]`) with a simulated response vector from model `m`.
"""
function simulate!(
    rng::AbstractRNG,
    m::LinearMixedModel{T};
    β = coef(m),
    σ = m.σ,
    θ = T[],
) where {T}
<<<<<<< HEAD
    length(β) == length(fixef(m)) ||
        length(β) == length(coef(m)) ||
            throw(ArgumentError("You must specify all (non-singular) βs"))

=======
    β = convert(Vector{T},β)
    σ = T(σ)
    θ = convert(Vector{T},θ)
>>>>>>> 31dd5b30
    isempty(θ) || setθ!(m, θ)

    if length(β) ≠ length(coef(m))
        padding = length(coef(m)) - length(β)
        for ii in 1:padding
            push!(β, -0.0)
        end
    end

    y = randn!(rng, response(m))      # initialize y to standard normal

    for trm in m.reterms              # add the unscaled random effects
        unscaledre!(rng, y, trm)
    end
                    # scale by σ and add fixed-effects contribution
    BLAS.gemv!('N', one(T), m.X, β, σ, y)
    m
end

function simulate!(m::LinearMixedModel{T}; β = coef(m), σ = m.σ, θ = T[]) where {T}
    simulate!(Random.GLOBAL_RNG, m, β = β, σ = σ, θ = θ)
end

"""
    unscaledre!(y::AbstractVector{T}, M::ReMat{T}, b) where {T}
    unscaledre!(rng::AbstractRNG, y::AbstractVector{T}, M::ReMat{T}) where {T}

Add unscaled random effects defined by `M` and `b` to `y`.  When `rng` is present the `b`
vector is generated as `randn(rng, size(M, 2))`
"""
function unscaledre! end

function unscaledre!(y::AbstractVector{T}, A::ReMat{T,1}, b::AbstractVector{T}) where {T}
    m, n = size(A)
    length(y) == m && length(b) == n || throw(DimensionMismatch(""))
    z = A.z
    @inbounds for (i, r) in enumerate(A.refs)
        y[i] += b[r] * z[i]
    end
    y
end

unscaledre!(y::AbstractVector{T}, A::ReMat{T,1}, B::AbstractMatrix{T}) where {T} =
    unscaledre!(y, A, vec(B))

function unscaledre!(y::AbstractVector{T}, A::ReMat{T,S}, b::AbstractMatrix{T}) where {T,S}
    Z = A.z
    k, n = size(Z)
    l = nlevs(A)
    length(y) == n && size(b) == (k, l) || throw(DimensionMismatch(""))
    @inbounds for (i, ii) in enumerate(A.refs)
        for j = 1:k
            y[i] += Z[j, i] * b[j, ii]
        end
    end
    y
end

function unscaledre!(rng::AbstractRNG, y::AbstractVector{T}, A::ReMat{T,S}) where {T,S}
    rng_nums = randn(rng, S, nlevs(A))

    unscaledre!(y, A, lmul!(A.λ, rng_nums))
end

function unscaledre!(rng::AbstractRNG, y::AbstractVector{T}, A::ReMat{T,1}) where {T}
    rng_nums = randn(rng, 1, nlevs(A))

    unscaledre!(y, A, lmul!(first(A.λ), rng_nums))
end

unscaledre!(y::AbstractVector, A::ReMat) = unscaledre!(Random.GLOBAL_RNG, y, A)<|MERGE_RESOLUTION|>--- conflicted
+++ resolved
@@ -165,16 +165,13 @@
     σ = m.σ,
     θ = T[],
 ) where {T}
-<<<<<<< HEAD
     length(β) == length(fixef(m)) ||
         length(β) == length(coef(m)) ||
             throw(ArgumentError("You must specify all (non-singular) βs"))
 
-=======
     β = convert(Vector{T},β)
     σ = T(σ)
     θ = convert(Vector{T},θ)
->>>>>>> 31dd5b30
     isempty(θ) || setθ!(m, θ)
 
     if length(β) ≠ length(coef(m))
