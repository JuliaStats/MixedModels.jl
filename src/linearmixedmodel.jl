"""
    LinearMixedModel

Linear mixed-effects model representation

## Fields

* `formula`: the formula for the model
* `allterms`: a vector of random-effects terms, the fixed-effects terms and the response
* `sqrtwts`: vector of square roots of the case weights.  Can be empty.
* `parmap` : Vector{NTuple{3,Int}} of (block, row, column) mapping of θ to λ
* `dims` : NamedTuple{(:n, :p, :nretrms),NTuple{3,Int}} of dimensions.  `p` is the rank of `X`, which may be smaller than `size(X, 2)`.
* `A`: an `nt × nt` symmetric `BlockMatrix` of matrices representing `hcat(Z,X,y)'hcat(Z,X,y)`
* `L`: a `nt × nt` `BlockMatrix` - the lower Cholesky factor of `Λ'AΛ+I`
* `optsum`: an [`OptSummary`](@ref) object

## Properties

* `θ` or `theta`: the covariance parameter vector used to form λ
* `β` or `beta`: the fixed-effects coefficient vector
* `λ` or `lambda`: a vector of lower triangular matrices repeated on the diagonal blocks of `Λ`
* `σ` or `sigma`: current value of the standard deviation of the per-observation noise
* `b`: random effects on the original scale, as a vector of matrices
* `reterms`: a `Vector{ReMat{T}}` of random-effects terms.
* `feterms`: a `Vector{FeMat{T}}` of the fixed-effects model matrix and the response
* `u`: random effects on the orthogonal scale, as a vector of matrices
* `lowerbd`: lower bounds on the elements of θ
* `X`: the fixed-effects model matrix
* `y`: the response vector
"""
struct LinearMixedModel{T<:AbstractFloat} <: MixedModel{T}
    formula::FormulaTerm
    allterms::Vector{Union{ReMat{T}, FeMat{T}}}
    sqrtwts::Vector{T}
    parmap::Vector{NTuple{3,Int}}
    dims::NamedTuple{(:n, :p, :nretrms),NTuple{3,Int}}
    A::BlockMatrix{T}            # cross-product blocks
    L::BlockMatrix{T}
    optsum::OptSummary{T}
end
LinearMixedModel(f::FormulaTerm, tbl; contrasts = Dict{Symbol,Any}(), wts = []) =
    LinearMixedModel(
        f::FormulaTerm,
        Tables.columntable(tbl),
        contrasts = contrasts,
        wts = wts,
    )
function LinearMixedModel(
    f::FormulaTerm,
    tbl::Tables.ColumnTable;
    contrasts = Dict{Symbol,Any}(),
    wts = [],
)
    # TODO: perform missing_omit() after apply_schema() when improved
    # missing support is in a StatsModels release
    tbl, _ = StatsModels.missing_omit(tbl, f)
    sch = try 
        schema(f, tbl, contrasts)
    catch e
        if isa(e, OutOfMemoryError)
            @warn "Random effects grouping variables with many levels can cause out-of-memory errors.  Try manually specifying `Grouping()` contrasts for those variables."
        end
        rethrow(e)
    end
    form = apply_schema(f, sch, LinearMixedModel)
    # tbl, _ = StatsModels.missing_omit(tbl, form)

    y, Xs = modelcols(form, tbl)

    y = reshape(float(y), (:, 1)) # y as a floating-point matrix
    T = eltype(y)

    reterms = ReMat{T}[]
    feterms = FeMat{T}[]
    for (i, x) in enumerate(Xs)
        if isa(x, ReMat{T})
            push!(reterms, x)
        else
            cnames = coefnames(form.rhs[i])
            push!(feterms, FeMat(x, isa(cnames, String) ? [cnames] : collect(cnames)))
        end
    end
    push!(feterms, FeMat(y, [""]))

    # detect and combine RE terms with the same grouping var
    if length(reterms) > 1
        reterms = amalgamate(reterms)
    end

    sort!(reterms, by = nranef, rev = true)
    allterms = convert(Vector{Union{ReMat{T},FeMat{T}}}, vcat(reterms, feterms))
    sqrtwts = sqrt.(convert(Vector{T}, wts))
    reweight!.(allterms, Ref(sqrtwts))
    A, L = createAL(allterms)
    lbd = foldl(vcat, lowerbd(c) for c in reterms)
    θ = foldl(vcat, getθ(c) for c in reterms)
    X = first(feterms)
    optsum = OptSummary(θ, lbd, :LN_BOBYQA, ftol_rel = T(1.0e-12), ftol_abs = T(1.0e-8))
    fill!(optsum.xtol_abs, 1.0e-10)
    LinearMixedModel(
        form,
        allterms,
        sqrtwts,
        mkparmap(reterms),
        (n = size(X, 1), p = X.rank, nretrms = length(reterms)),
        A,
        L,
        optsum,
        )
end

fit(
    ::Type{LinearMixedModel},
    f::FormulaTerm,
    tbl;
    wts = [],
    contrasts = Dict{Symbol,Any}(),
    verbose::Bool = false,
    REML::Bool = false,
) = fit(
    LinearMixedModel,
    f,
    Tables.columntable(tbl),
    wts = wts,
    contrasts = contrasts,
    verbose = verbose,
    REML = REML,
)

fit(
    ::Type{LinearMixedModel},
    f::FormulaTerm,
    tbl::Tables.ColumnTable;
    wts = wts,
    contrasts = contrasts,
    verbose = verbose,
    REML = REML,
) = fit!(
    LinearMixedModel(f, tbl, contrasts = contrasts, wts = wts),
    verbose = verbose,
    REML = REML,
)

fit(
    ::Type{MixedModel},
    f::FormulaTerm,
    tbl;
    wts = [],
    contrasts = Dict{Symbol,Any}(),
    verbose::Bool = false,
    REML::Bool = false,
) = fit(
    LinearMixedModel,
    f,
    tbl,
    wts = wts,
    contrasts = contrasts,
    verbose = verbose,
    REML = REML,
)

fit(
    ::Type{MixedModel},
    f::FormulaTerm,
    tbl,
    d::Normal,
    l::IdentityLink;
    wts = [],
    contrasts = Dict{Symbol,Any}(),
    verbose::Bool = false,
    REML::Bool = false,
    offset = [],
    fast::Bool = false,
    nAGQ::Integer = 1,
) = fit(
    LinearMixedModel,
    f,
    tbl,
    wts = wts,
    contrasts = contrasts,
    verbose = verbose,
    REML = REML,
)

function StatsBase.coef(m::LinearMixedModel{T}) where {T}
    piv = fetrm(m).piv
    invpermute!(fixef!(similar(piv, T), m), piv)
end

βs(m::LinearMixedModel) = NamedTuple{(Symbol.(coefnames(m))...,)}(coef(m))

function StatsBase.coefnames(m::LinearMixedModel)
    Xtrm = fetrm(m)
    invpermute!(copy(Xtrm.cnames), Xtrm.piv)
end

function StatsBase.coeftable(m::LinearMixedModel)
    co = coef(m)
    se = stderror!(similar(co), m)
    z = co ./ se
    pvalue = ccdf.(Chisq(1), abs2.(z))
    names = coefnames(m)

    CoefTable(
        hcat(co, se, z, pvalue),
        ["Coef.", "Std. Error", "z", "Pr(>|z|)"],
        names,
        4, # pvalcol
        3, # teststatcol
    )
end

"""
    condVar(m::LinearMixedModel)

Return the conditional variances matrices of the random effects.

The random effects are returned by `ranef` as a vector of length `k`,
where `k` is the number of random effects terms.  The `i`th element
is a matrix of size `vᵢ × ℓᵢ`  where `vᵢ` is the size of the
vector-valued random effects for each of the `ℓᵢ` levels of the grouping
factor.  Technically those values are the modes of the conditional
distribution of the random effects given the observed data.

This function returns an array of `k` three dimensional arrays,
where the `i`th array is of size `vᵢ × vᵢ × ℓᵢ`.  These are the
diagonal blocks from the conditional variance-covariance matrix,

    s² Λ(Λ'Z'ZΛ + I)⁻¹Λ'
"""
function condVar(m::LinearMixedModel{T}) where {T}
    retrms = m.reterms
    t1 = first(retrms)
    L11 = m.L[Block(1, 1)]
    if !isone(length(retrms)) || !isa(L11, Diagonal{T,Vector{T}})
        throw(ArgumentError("code for multiple or vector-valued r.e. not yet written"))
    end
    ll = first(t1.λ)
    Ld = L11.diag
    Array{T,3}[reshape(abs2.(ll ./ Ld) .* varest(m), (1, 1, length(Ld)))]
end

function createAL(allterms::Vector{Union{ReMat{T},FeMat{T}}}) where {T}
    k = length(allterms)
    sz = [isa(t, ReMat) ? size(t, 2) : rank(t) for t in allterms]
    A = BlockArray(undef_blocks, AbstractMatrix{T}, sz, sz)
    L = BlockArray(undef_blocks, AbstractMatrix{T}, sz, sz)
    for j = 1:k
        for i = j:k
            Lij = L[Block(i, j)] = densify(allterms[i]' * allterms[j])
            A[Block(i, j)] = deepcopy(isa(Lij, BlockedSparse) ? Lij.cscmat : Lij)
        end
    end
    nretrm = sum(Base.Fix2(isa, ReMat), allterms)
    for i = 2:nretrm      # check for fill-in due to non-nested grouping factors
        ci = allterms[i]
        for j = 1:(i-1)
            cj = allterms[j]
            if !isnested(cj, ci)
                for l = i:k
                    L[Block(l, i)] = Matrix(L[Block(l, i)])
                end
                break
            end
        end
    end
    A, L
end

StatsBase.deviance(m::LinearMixedModel) = objective(m)

GLM.dispersion(m::LinearMixedModel, sqr::Bool = false) = sqr ? varest(m) : sdest(m)

GLM.dispersion_parameter(m::LinearMixedModel) = true

StatsBase.dof(m::LinearMixedModel) = m.dims.p + nθ(m) + 1

function StatsBase.dof_residual(m::LinearMixedModel)::Int
    # nobs - rank(FE) - 1 (dispersion)
    # this differs from lme4 by not including nθ
    # a better estimate would be a number somewhere between the number of
    # variance components and the number of conditional modes
    # nobs, rank FE, num conditional modes, num grouping vars
    dd = m.dims
    dd.n - dd.p - 1
end

"""
    feind(m::LinearMixedModel)

An internal utility to return the index in `m.allterms` of the fixed-effects term.
"""
feind(m::LinearMixedModel) = m.dims.nretrms + 1

"""
    feL(m::LinearMixedModel)

Return the lower Cholesky factor for the fixed-effects parameters, as an `LowerTriangular`
`p × p` matrix.
"""
function feL(m::LinearMixedModel)
    k = feind(m)
    LowerTriangular(m.L.blocks[k, k])
end

"""
    fetrm(m::LinearMixedModel)

Return the fixed-effects term from `m.allterms`
"""
fetrm(m::LinearMixedModel) = m.allterms[feind(m)]

"""
    fit!(m::LinearMixedModel[; verbose::Bool=false, REML::Bool=false])

Optimize the objective of a `LinearMixedModel`.  When `verbose` is `true` the values of the
objective and the parameters are printed on stdout at each function evaluation.
"""
function fit!(m::LinearMixedModel{T}; verbose::Bool = false, REML::Bool = false) where {T}
    optsum = m.optsum
    opt = Opt(optsum)
    optsum.REML = REML
    function obj(x, g)
        isempty(g) || throw(ArgumentError("g should be empty for this objective"))
        val = objective(updateL!(setθ!(m, x)))
        verbose && println(round(val, digits = 5), " ", x)
        val
    end
    NLopt.min_objective!(opt, obj)
    optsum.finitial = obj(optsum.initial, T[])
    fmin, xmin, ret = NLopt.optimize!(opt, copyto!(optsum.final, optsum.initial))
    ## check if small non-negative parameter values can be set to zero
    xmin_ = copy(xmin)
    lb = optsum.lowerbd
    for i in eachindex(xmin_)
        if iszero(lb[i]) && zero(T) < xmin_[i] < T(0.001)
            xmin_[i] = zero(T)
        end
    end
    if xmin_ ≠ xmin
        if (zeroobj = obj(xmin_, T[])) ≤ (fmin + 1.e-5)
            fmin = zeroobj
            copyto!(xmin, xmin_)
        end
    end
    ## ensure that the parameter values saved in m are xmin
    updateL!(setθ!(m, xmin))

    optsum.feval = opt.numevals
    optsum.final = xmin
    optsum.fmin = fmin
    optsum.returnvalue = ret
    ret == :ROUNDOFF_LIMITED && @warn("NLopt was roundoff limited")
    if ret ∈ [:FAILURE, :INVALID_ARGS, :OUT_OF_MEMORY, :FORCED_STOP, :MAXEVAL_REACHED]
        @warn("NLopt optimization failure: $ret")
    end
    m
end

function fitted!(v::AbstractArray{T}, m::LinearMixedModel{T}) where {T}
    ## FIXME: Create and use `effects(m) -> β, b` w/o calculating β twice
    Xtrm = fetrm(m)
    vv = mul!(vec(v), Xtrm, fixef!(similar(Xtrm.piv, T), m))
    for (rt, bb) in zip(m.reterms, ranef(m))
        unscaledre!(vv, rt, bb)
    end
    v
end

StatsBase.fitted(m::LinearMixedModel{T}) where {T} = fitted!(Vector{T}(undef, nobs(m)), m)

"""
    fixef!(v::Vector{T}, m::LinearMixedModel{T})

Overwrite `v` with the pivoted fixed-effects coefficients of model `m`

For full-rank models the length of `v` must be the rank of `X`.  For rank-deficient models
the length of `v` can be the rank of `X` or the number of columns of `X`.  In the latter
case the calculated coefficients are padded with -0.0 out to the number of columns.
"""
function fixef!(v::AbstractVector{T}, m::LinearMixedModel{T}) where {T}
    Xtrm = fetrm(m)
    if isfullrank(Xtrm)
        ldiv!(feL(m)', copyto!(v, m.L.blocks[end, end-1]))
    else
        ldiv!(
            feL(m)',
            view(copyto!(fill!(v, -zero(T)), m.L.blocks[end, end-1]), 1:(Xtrm.rank)),
        )
    end
    v
end

"""
    fixef(m::MixedModel)

Return the fixed-effects parameter vector estimate of `m`.

In the rank-deficient case the truncated parameter vector, of length `rank(m)` is returned.
This is unlike `coef` which always returns a vector whose length matches the number of
columns in `X`.
"""
fixef(m::LinearMixedModel{T}) where {T} = fixef!(Vector{T}(undef, fetrm(m).rank), m)

"""
    fixefnames(m::MixedModel)

Return a (permuted and truncated in the rank-deficient case) vector of coefficient names.
"""
function fixefnames(m::LinearMixedModel{T}) where {T}
    Xtrm = fetrm(m)
    Xtrm.cnames[1:Xtrm.rank]
end

"""
    fnames(m::MixedModel)

Return the names of the grouping factors for the random-effects terms.
"""
fnames(m::MixedModel) = ((tr.trm.sym for tr in m.reterms)...,)

"""
    getθ(m::LinearMixedModel)

Return the current covariance parameter vector.
"""
getθ(m::LinearMixedModel{T}) where {T} = getθ!(Vector{T}(undef, length(m.parmap)), m)

function getθ!(v::AbstractVector{T}, m::LinearMixedModel{T}) where {T}
    pmap = m.parmap
    if length(v) ≠ length(pmap)
        throw(DimensionMismatch("length(v) = $(length(v)) ≠ length(m.parmap) = $(length(pmap))"))
    end
    reind = 1
    λ = first(m.allterms).λ
    for (k, tp) in enumerate(pmap)
        tp1 = first(tp)
        if reind ≠ tp1
            reind = tp1
            λ = m.allterms[tp1].λ
        end
        v[k] = λ[tp[2], tp[3]]
    end
    v
end

function Base.getproperty(m::LinearMixedModel{T}, s::Symbol) where {T}
    if s == :θ || s == :theta
        getθ(m)
    elseif s == :β || s == :beta
        coef(m)
    elseif s == :βs || s == :betas
        βs(m)
    elseif s == :λ || s == :lambda
        getproperty.(m.reterms, :λ)
    elseif s == :σ || s == :sigma
        sdest(m)
    elseif s == :σs || s == :sigmas
        σs(m)
    elseif s == :σρs || s == :sigmarhos
        σρs(m)
    elseif s == :b
        ranef(m)
    elseif s == :feterms
        convert(Vector{FeMat{T}}, filter(Base.Fix2(isa, FeMat), getfield(m, :allterms)))
    elseif s == :objective
        objective(m)
    elseif s == :corr
        vcov(m, corr=true)
    elseif s == :vcov
        vcov(m, corr=false)
    elseif s == :PCA
        NamedTuple{fnames(m)}(PCA.(m.reterms))
    elseif s == :pvalues
        ccdf.(Chisq(1), abs2.(coef(m) ./ stderror(m)))
    elseif s == :reterms
        convert(Vector{ReMat{T}}, getfield(m, :allterms)[Base.OneTo(getfield(m, :dims).nretrms)])
    elseif s == :stderror
        stderror(m)
    elseif s == :u
        ranef(m, uscale = true)
    elseif s == :lowerbd
        m.optsum.lowerbd
    elseif s == :X
        modelmatrix(m)
    elseif s == :y
        vec(last(m.feterms).x)
    elseif s == :rePCA
        rePCA(m)
    else
        getfield(m, s)
    end
end

"""
    issingular(m::LinearMixedModel, θ=m.θ)

Test whether the model `m` is singular if the parameter vector is `θ`.

Equality comparisons are used b/c small non-negative θ values are replaced by 0 in `fit!`.
"""
issingular(m::LinearMixedModel, θ=m.θ) = any(lowerbd(m) .== θ)

function StatsBase.leverage(m::LinearMixedModel{T}) where {T}
    # This can be done more efficiently but reusing existing tools is easier.
    # The i'th leverage value is obtained by replacing the response with the i'th
    # basis vector, updating A and L, then taking the sum of squared values of the
    # last row of L, excluding the last position.
    yorig = copy(m.y)
    l = length(m.allterms)
    value = map(eachindex(yorig)) do i
        fill!(m.y, zero(T))
        m.y[i] = one(T)
        reevaluateAend!(m)
        updateL!(m)
        sum(j -> sum(abs2, m.L[Block(l, j)]), 1:(l-1))
    end
    copyto!(m.y, yorig)
    updateL!(reevaluateAend!(m))
    value
end

function StatsBase.loglikelihood(m::LinearMixedModel)
    if m.optsum.REML
        throw(ArgumentError("loglikelihood not available for models fit by REML"))
    end
    -objective(m) / 2
end

lowerbd(m::LinearMixedModel) = m.optsum.lowerbd

function mkparmap(reterms::Vector)
    parmap = NTuple{3,Int}[]
    for (k, trm) in enumerate(reterms)
        n = LinearAlgebra.checksquare(trm.λ)
        for ind in trm.inds
            d,r = divrem(ind-1, n)
            push!(parmap, (k, r+1, d+1))
        end
    end
    parmap
end

function StatsBase.modelmatrix(m::LinearMixedModel)
    fe = fetrm(m)
    if fe.rank == size(fe, 2)
        fe.x
    else
        fe.x[:, invperm(fe.piv)]
    end
end

nθ(m::LinearMixedModel) = length(m.parmap)

<<<<<<< HEAD
StatsBase.nobs(m::LinearMixedModel) = m.dims.n
=======
StatsBase.nobs(m::LinearMixedModel) = length(first(m.allterms).refs)
>>>>>>> 2f9d423e

"""
    objective(m::LinearMixedModel)

Return negative twice the log-likelihood of model `m`
"""
function objective(m::LinearMixedModel)
    wts = m.sqrtwts
    denomdf = ssqdenom(m)
    val = logdet(m) + denomdf * (1 + log2π + log(varest(m)))
    isempty(wts) ? val : val - 2.0 * sum(log, wts)
end

StatsBase.predict(m::LinearMixedModel) = fitted(m)

Base.propertynames(m::LinearMixedModel, private = false) = (
    :formula,
    :sqrtwts,
    :A,
    :L,
    :optsum,
    :θ,
    :theta,
    :β,
    :beta,
    :λ,
    :lambda,
    :stderror,
    :σ,
    :sigma,
    :σs,
    :sigmas,
    :b,
    :u,
    :lowerbd,
    :X,
    :y,
    :corr,
    :vcov,
    :PCA,
    :rePCA,
    :reterms,
    :feterms,
    :allterms,
    :objective,
    :pvalues,
)

"""
    pwrss(m::LinearMixedModel)

The penalized, weighted residual sum-of-squares.
"""
pwrss(m::LinearMixedModel) = abs2(last(m.L))

"""
    ranef!(v::Vector{Matrix{T}}, m::MixedModel{T}, β, uscale::Bool) where {T}

Overwrite `v` with the conditional modes of the random effects for `m`.

If `uscale` is `true` the random effects are on the spherical (i.e. `u`) scale, otherwise
on the original scale
"""
function ranef!(
    v::Vector,
    m::LinearMixedModel{T},
    β::AbstractArray{T},
    uscale::Bool,
) where {T}
    (k = length(v)) == length(m.reterms) || throw(DimensionMismatch(""))
    L = m.L
    for j = 1:k
        mul!(
            vec(copyto!(v[j], L[Block(length(m.allterms), j)])),
            L[Block(k + 1, j)]',
            β,
            -one(T),
            one(T),
        )
    end
    for i = k:-1:1
        Lii = L[Block(i, i)]
        vi = vec(v[i])
        ldiv!(adjoint(isa(Lii, Diagonal) ? Lii : LowerTriangular(Lii)), vi)
        for j = 1:(i-1)
            mul!(vec(v[j]), L[Block(i, j)]', vi, -one(T), one(T))
        end
    end
    if !uscale
        for (t, vv) in zip(m.reterms, v)
            lmul!(t.λ, vv)
        end
    end
    v
end

ranef!(v::Vector, m::LinearMixedModel, uscale::Bool) = ranef!(v, m, fixef(m), uscale)

"""
    ranef(m::LinearMixedModel; uscale=false, named=true)

Return, as a `Vector{Vector{T}}` (`Vector{NamedVector{T}}` if `named=true`),
the conditional modes of the random effects in model `m`.

If `uscale` is `true` the random effects are on the spherical (i.e. `u`) scale, otherwise on
the original scale.
"""
function ranef(m::LinearMixedModel{T}; uscale = false, named = false) where {T}
    reterms = m.reterms
    v = [Matrix{T}(undef, size(t.z, 1), nlevs(t)) for t in reterms]
    ranef!(v, m, uscale)
    named || return v
    vnmd = map(NamedArray, v)
    for (trm, vnm) in zip(reterms, vnmd)
        setnames!(vnm, trm.cnames, 1)
        setnames!(vnm, string.(trm.trm.contrasts.levels), 2)
    end
    vnmd
end

LinearAlgebra.rank(m::LinearMixedModel) = first(m.feterms).rank

"""
    rePCA(m::LinearMixedModel; corr::Bool=true)

Return a named tuple of the normalized cumulative variance of a principal components
analysis of the random effects covariance matrices or correlation
matrices when `corr` is `true`.

The normalized cumulative variance is the proportion of the variance for the first
principal component, the first two principal components, etc.  The last element is
always 1.0 representing the complete proportion of the variance.
"""
function rePCA(m::LinearMixedModel; corr::Bool=true)
    pca = PCA.(m.reterms, corr=corr)
    NamedTuple{fnames(m)}(getproperty.(pca,:cumvar))
end

"""
    PCA(m::LinearMixedModel; corr::Bool=true)

Return a named tuple of the principal components analysis of the random effects
covariance matrices or correlation matrices when `corr` is `true`.
"""

function PCA(m::LinearMixedModel; corr::Bool=true)
    NamedTuple{fnames(m)}(PCA.(m.reterms, corr=corr))
end

"""
    reevaluateAend!(m::LinearMixedModel)

Reevaluate the last column of `m.A` from `m.feterms`.  This function should be called
after updating the response, `m.feterms[end]`.
"""
function reevaluateAend!(m::LinearMixedModel)
    A = m.A
    trmn = reweight!(last(m.allterms), m.sqrtwts)
    nblk = length(m.allterms)
    for (j, trm) in enumerate(m.allterms)
        mul!(A[Block(nblk, j)], trmn', trm)
    end
    m
end

"""
    refit!(m::LinearMixedModel[, y::Vector])

Refit the model `m` after installing response `y`.

If `y` is omitted the current response vector is used.
"""
refit!(m::LinearMixedModel) = fit!(reevaluateAend!(m))

function refit!(m::LinearMixedModel, y)
    resp = last(m.feterms)
    length(y) == size(resp, 1) || throw(DimensionMismatch(""))
    copyto!(resp, y)
    refit!(m)
end

StatsBase.residuals(m::LinearMixedModel) = response(m) .- fitted(m)

StatsBase.response(m::LinearMixedModel) = vec(last(m.feterms).x)

function reweight!(m::LinearMixedModel, weights)
    sqrtwts = map!(sqrt, m.sqrtwts, weights)
    reweight!.(m.allterms, Ref(sqrtwts))
    updateA!(m)
    updateL!(m)
end

"""
    sdest(m::LinearMixedModel)

Return the estimate of σ, the standard deviation of the per-observation noise.
"""
sdest(m::LinearMixedModel) = √varest(m)

"""
    setθ!(m::LinearMixedModel, v)

Install `v` as the θ parameters in `m`.
"""
function setθ!(m::LinearMixedModel{T}, θ::Vector{T}) where {T}
    parmap, reterms = m.parmap, m.allterms
    length(θ) == length(parmap) || throw(DimensionMismatch())
    reind = 1
    λ = first(reterms).λ
    for (tv, tr) in zip(θ, parmap)
        tr1 = first(tr)
        if reind ≠ tr1
            reind = tr1
            λ = reterms[tr1].λ
        end
        λ[tr[2], tr[3]] = tv
    end
    m
end

Base.setproperty!(m::LinearMixedModel, s::Symbol, y) =
    s == :θ ? setθ!(m, y) : setfield!(m, s, y)

function Base.show(io::IO, m::LinearMixedModel)
    if m.optsum.feval < 0
        @warn("Model has not been fit")
        return nothing
    end
    n, p, q, k = size(m)
    REML = m.optsum.REML
    println(io, "Linear mixed model fit by ", REML ? "REML" : "maximum likelihood")
    println(io, " ", m.formula)
    oo = objective(m)
    if REML
        println(io, " REML criterion at convergence: ", oo)
    else
        nums = showoff([-oo / 2, oo, aic(m), bic(m)])
        fieldwd = max(maximum(textwidth.(nums)) + 1, 11)
        for label in [" logLik", "-2 logLik", "AIC", "BIC"]
            print(io, rpad(lpad(label, (fieldwd + textwidth(label)) >> 1), fieldwd))
        end
        println(io)
        print.(Ref(io), lpad.(nums, fieldwd))
        println(io)
    end
    println(io)

    show(io, VarCorr(m))

    print(io, " Number of obs: $n; levels of grouping factors: ")
    join(io, nlevs.(m.reterms), ", ")
    println(io)
    println(io, "\n  Fixed-effects parameters:")
    show(io, coeftable(m))
end

"""
    size(m::LinearMixedModel)

Returns the size of a mixed model as a tuple of length four:
the number of observations, the number of (non-singular) fixed-effects parameters,
the number of conditional modes (random effects), the number of grouping variables
"""
function Base.size(m::LinearMixedModel)
    dd = m.dims
    dd.n, dd.p, sum(size.(m.reterms, 2)), dd.nretrms
end

#=
"""
    sqrtpwrss(m::LinearMixedModel)

Return the square root of the penalized, weighted residual sum-of-squares (pwrss).

This is the element in the lower-right of `m.L`
"""
sqrtpwrss(m::LinearMixedModel) = last(m.L)
=#

"""
    ssqdenom(m::LinearMixedModel)

Return the denominator for penalized sums-of-squares.

For MLE, this value is either the number of observation for ML. For REML, this
value is the number of observations minus the rank of the fixed-effects matrix.
The difference is analagous to the use of n or n-1 in the denominator when
calculating the variance.
"""
function ssqdenom(m::LinearMixedModel)::Int
    dd = m.dims
    dd.n - m.optsum.REML * dd.p
end

"""
    std(m::MixedModel)

Return the estimated standard deviations of the random effects as a `Vector{Vector{T}}`.

FIXME: This uses an old convention of isfinite(sdest(m)).  Probably drop in favor of m.σs
"""
function Statistics.std(m::LinearMixedModel)
    rl = rowlengths.(m.reterms)
    s = sdest(m)
    isfinite(s) ? rmul!(push!(rl, [1.0]), s) : rl
end

"""
    stderror!(v::AbstractVector, m::LinearMixedModel)

Overwrite `v` with the standard errors of the fixed-effects coefficients in `m`

The length of `v` should be the total number of coefficients (i.e. `length(coef(m))`).
When the model matrix is rank-deficient the coefficients forced to `-0.0` have an
undefined (i.e. `NaN`) standard error.
"""
function stderror!(v::AbstractVector{T}, m::LinearMixedModel{T}) where {T}
    L = feL(m)
    scr = Vector{T}(undef, size(L, 2))
    s = sdest(m)
    fill!(v, zero(T) / zero(T))  # initialize to appropriate NaN for rank-deficient case
    for i in eachindex(scr)
        fill!(scr, false)
        scr[i] = true
        v[i] = s * norm(ldiv!(L, scr))
    end
    invpermute!(v, fetrm(m).piv)
    v
end

function StatsBase.stderror(m::LinearMixedModel{T}) where {T}
    stderror!(similar(fetrm(m).piv, T), m)
end

"""
    updateA!(m::LinearMixedModel)

Update the cross-product array, `m.A`, from `m.allterms`

This is usually done after a reweight! operation.
"""
function updateA!(m::LinearMixedModel)
    allterms = m.allterms
    k = length(allterms)
    A = m.A
    for j = 1:k
        for i = j:k
            mul!(A[Block(i, j)], allterms[i]', allterms[j])
        end
    end
    m
end

"""
    updateL!(m::LinearMixedModel)

Update the blocked lower Cholesky factor, `m.L`, from `m.A` and `m.reterms` (used for λ only)

This is the crucial step in evaluating the objective, given a new parameter value.
"""
function updateL!(m::LinearMixedModel{T}) where {T}
    A = m.A
    L = m.L
    k = length(m.allterms)
    for j = 1:k                         # copy lower triangle of A to L
        for i = j:k
            copyto!(L[Block(i, j)], A[Block(i, j)])
        end
    end
    for (j, cj) in enumerate(m.reterms)  # pre- and post-multiply by Λ, add I to diagonal
        scaleinflate!(L[Block(j, j)], cj)
        for i = (j+1):k         # postmultiply column by Λ
            rmulΛ!(L[Block(i, j)], cj)
        end
        for jj = 1:(j-1)        # premultiply row by Λ'
            lmulΛ!(cj', L[Block(j, jj)])
        end
    end
    for j = 1:k                         # blocked Cholesky
        Ljj = L[Block(j, j)]
        for jj = 1:(j-1)
            rankUpdate!(Hermitian(Ljj, :L), L[Block(j, jj)], -one(T), one(T))
        end
        cholUnblocked!(Ljj, Val{:L})
        LjjT = isa(Ljj, Diagonal) ? Ljj : LowerTriangular(Ljj)
        for i = (j+1):k
            Lij = L[Block(i, j)]
            for jj = 1:(j-1)
                mul!(Lij, L[Block(i, jj)], L[Block(j, jj)]', -one(T), one(T))
            end
            rdiv!(Lij, LjjT')
        end
    end
    m
end

"""
    varest(m::LinearMixedModel)

Returns the estimate of σ², the variance of the conditional distribution of Y given B.
"""
varest(m::LinearMixedModel) = pwrss(m) / ssqdenom(m)

"""
    zerocorr!(m::LinearMixedModel[, trmnms::Vector{Symbol}])

Rewrite the random effects specification for the grouping factors in `trmnms` to zero correlation parameter.

The default for `trmnms` is all the names of random-effects terms.

A random effects term is in the zero correlation parameter configuration when the off-diagonal elements of
λ are all zero - hence there are no correlation parameters in that term being estimated.
"""
function zerocorr!(m::LinearMixedModel{T}, trmns) where {T}
    reterms = m.reterms
    for trm in reterms
        if fname(trm) in trmns
            zerocorr!(trm)
        end
    end
    newparmap = mkparmap(reterms)
    copyto!(m.parmap, newparmap)
    resize!(m.parmap, length(newparmap))
    optsum = m.optsum
    optsum.lowerbd = foldl(vcat, lowerbd(c) for c in reterms)
    optsum.initial = foldl(vcat, getθ(c) for c in reterms)
    optsum.final = copy(optsum.initial)
    optsum.xtol_abs = fill!(copy(optsum.initial), 1.0e-10)
    optsum.initial_step = T[]

    # the model is no longer fitted
    optsum.feval = -1

    m
end

zerocorr!(m::LinearMixedModel) = zerocorr!(m, fnames(m))<|MERGE_RESOLUTION|>--- conflicted
+++ resolved
@@ -54,7 +54,7 @@
     # TODO: perform missing_omit() after apply_schema() when improved
     # missing support is in a StatsModels release
     tbl, _ = StatsModels.missing_omit(tbl, f)
-    sch = try 
+    sch = try
         schema(f, tbl, contrasts)
     catch e
         if isa(e, OutOfMemoryError)
@@ -552,11 +552,7 @@
 
 nθ(m::LinearMixedModel) = length(m.parmap)
 
-<<<<<<< HEAD
 StatsBase.nobs(m::LinearMixedModel) = m.dims.n
-=======
-StatsBase.nobs(m::LinearMixedModel) = length(first(m.allterms).refs)
->>>>>>> 2f9d423e
 
 """
     objective(m::LinearMixedModel)
