"""
    allequal(x::Array)
    allequal(x::Tuple)
Return the equality of all elements of the array
"""
function allequal(x::Array; comparison=isequal)::Bool
    # the ref is necessary in case the elements of x are themselves arrays
    all(comparison.(x,  Ref(first(x))))
end

allequal(x::Vector{Bool})::Bool = !any(x) || all(x)

allequal(x::NTuple{N,Bool}) where {N} = !any(x) || all(x)

function allequal(x::Tuple; comparison=isequal)::Bool
    all(comparison.(x,  Ref(first(x))))
end

function allequal(x...; comparison=isequal)::Bool
    all(comparison.(x,  Ref(first(x))))
end

"""
    average(a::T, b::T) where {T<:AbstractFloat}

Return the average of `a` and `b`
"""
average(a::T, b::T) where {T<:AbstractFloat} = (a + b) / 2

"""
    cpad(s::AbstractString, n::Integer)

Return a string of length `n` containing `s` in the center (more-or-less).
"""
cpad(s::String, n::Integer) = rpad(lpad(s, (n + textwidth(s)) >> 1), n)

"""
densify(S::SparseMatrix, threshold=0.1)

Convert sparse `S` to `Diagonal` if `S` is diagonal or to `Array(S)` if
the proportion of nonzeros exceeds `threshold`.
"""
function densify(A::SparseMatrixCSC, threshold::Real = 0.1)
    m, n = size(A)
    if m == n && isdiag(A)  # convert diagonal sparse to Diagonal
        # the diagonal is always dense (otherwise rank deficit)
        # so make sure it's stored as such
        Diagonal(Vector(diag(A)))
    elseif nnz(A) / (m * n) ≤ threshold
        A
    else
        Array(A)
    end
end
densify(A::AbstractMatrix, threshold::Real = 0.1) = A

densify(A::SparseVector, threshold::Real = 0.1) = Vector(A)
densify(A::Diagonal{T,SparseVector{T,Ti}}, threshold::Real = 0.1) where {T,Ti} =
    Diagonal(Vector(A.diag))

"""
    RaggedArray{T,I}

A "ragged" array structure consisting of values and indices

# Fields
- `vals`: a `Vector{T}` containing the values
- `inds`: a `Vector{I}` containing the indices

For this application a `RaggedArray` is used only in its `sum!` method.
"""
struct RaggedArray{T,I}
    vals::Vector{T}
    inds::Vector{I}
end

function Base.sum!(s::AbstractVector{T}, a::RaggedArray{T}) where {T}
    for (v, i) in zip(a.vals, a.inds)
        s[i] += v
    end
    s
end

function rownormalize!(A::AbstractMatrix)
    for r in eachrow(A)
        # all zeros arise in zerocorr situations
        if !iszero(r)
            normalize!(r)
        end
    end
    A
end

"""
    kchoose2(k)

The binomial coefficient `k` choose `2` which is the number of elements
in the packed form of the strict lower triangle of a matrix.
"""
function kchoose2(k)      # will be inlined
    (k * (k - 1)) >> 1
end

"""
    kp1choose2(k)

The binomial coefficient `k+1` choose `2` which is the number of elements
in the packed form of the lower triangle of a matrix.
"""
function kp1choose2(k)
    (k * (k + 1)) >> 1
end

"""
<<<<<<< HEAD
    packedlowertri(i, j)

Return the linear index of the `[i,j]` position in the row-major packed lower triangle.
=======
    block(i, j)

Return the linear index of the `[i,j]` position ("block") in the row-major packed lower triangle.
>>>>>>> 49d2cd59

Use the row-major ordering in this case because the result depends only on `i`
and `j`, not on the overall size of the array.

When `i == j` the value is the same as `kp1choose2(i)`.
"""
<<<<<<< HEAD
function packedlowertri(i::Integer, j::Integer)
=======
function block(i::Integer, j::Integer)
>>>>>>> 49d2cd59
    0 < j ≤ i || throw(ArgumentError("[i,j] = [$i,$j] must be in the lower triangle"))
    kchoose2(i) + j
end

"""
    ltriindprs

A row-major order `Vector{NTuple{2,Int}}` of indices in the strict lower triangle.
"""
const ltriindprs = NTuple{2,Int}[]

function checkindprsk(k::Integer)
    kc2 = kchoose2(k)
    if length(ltriindprs) < kc2
        sizehint!(empty!(ltriindprs), kc2)
        for i in 1:k, j in 1:(i-1)
            push!(ltriindprs, (i,j))
        end
    end
    ltriindprs
end

"""
    replicate(f::Function, n::Integer; use_threads=false)

Return a vector of the values of `n` calls to `f()` - used in simulations where the value of `f` is stochastic.

Note that if `f()` is not thread-safe or depends on a non thread-safe RNG,
    then you must set `use_threads=false`. Also note that ordering of replications
    is not guaranteed when `use_threads=true`, although the replications are not
    otherwise affected for thread-safe `f()`.
"""
function replicate(f::Function, n::Integer; use_threads=false)
    if use_threads
        # no macro version yet: https://github.com/timholy/ProgressMeter.jl/issues/143
        p = Progress(n)
        # get the type
        rr = f()
        next!(p)
        # pre-allocate
        results = [rr for _ in Base.OneTo(n)]
        Threads.@threads for idx = 2:n
            results[idx] = f()
            next!(p)
        end
    else
        results = @showprogress [f() for _ in Base.OneTo(n)]
    end
    results
end

cacheddatasets = Dict{String, Arrow.Table}()
"""
    dataset(nm)

Return, as an `Arrow.Table`, the test data set named `nm`, which can be a `String` or `Symbol`
"""
function dataset(nm::AbstractString)
    get!(cacheddatasets, nm) do
        path = joinpath(TestData, nm * ".arrow")
        if !isfile(path)
            throw(ArgumentError(
                "Dataset \"$nm\" is not available.\nUse MixedModels.datasets() for available names."))
        end
        Arrow.Table(path)
    end
end
dataset(nm::Symbol) = dataset(string(nm))

"""
    datasets()

Return a vector of names of the available test data sets
"""
datasets() = first.(Base.Filesystem.splitext.(filter(endswith(".arrow"), readdir(TestData))))


"""
    PCA{T<:AbstractFloat}

Principal Components Analysis

## Fields

* `covcorr` covariance or correlation matrix
* `sv` singular value decomposition
* `rnames` rownames of the original matrix
* `corr` is this a correlation matrix?
"""
struct PCA{T<:AbstractFloat}
    covcor::Symmetric{T,Matrix{T}}
    sv::SVD{T,T,Matrix{T}}
    rnames::Union{Vector{String}, Missing}
    corr::Bool
end

"""
    PCA(::AbstractMatrix; corr::Bool=true)
    PCA(::ReMat; corr::Bool=true)
    PCA(::LinearMixedModel; corr::Bool=true)

Constructs a [`MixedModels.PCA`](@ref]) object from a covariance matrix.

For `LinearMixedModel`, a named tuple of PCA on each of the random-effects terms is returned.

If `corr=true`, then the covariance is first standardized to the correlation scale.
"""

function PCA(covfac::AbstractMatrix, rnames=missing; corr::Bool=true)
    covf = corr ? rownormalize!(copy(covfac)) : copy(covfac)
    PCA(Symmetric(covf*covf', :L), svd(covf), rnames, corr)
end

function Base.getproperty(pca::PCA, s::Symbol)
    if s == :cumvar
        cumvv = cumsum(abs2.(pca.sv.S))
        cumvv ./ last(cumvv)
    elseif s == :loadings
        pca.sv.U
    else
        getfield(pca, s)
    end
end

Base.propertynames(pca::PCA, private::Bool = false) = (
    :covcor,
    :sv,
    :corr,
    :cumvar,
    :loadings,
#    :rotation,
)

Base.show(pca::PCA;
        ndigitsmat=2, ndigitsvec=2, ndigitscum=4,
        covcor=true, loadings=true, variances=false, stddevs=false) =
        Base.show(Base.stdout, pca,
                    ndigitsmat=ndigitsmat,
                    ndigitsvec=ndigitsvec,
                    ndigitscum=ndigitscum,
                    covcor=covcor,
                    loadings=loadings,
                    variances=variances,
                    stddevs=stddevs)

function Base.show(io::IO, pca::PCA;
        ndigitsmat=2, ndigitsvec=2, ndigitscum=4,
        covcor=true, loadings=true, variances=false, stddevs=false)
    println(io)
    if covcor
        println(io,
                "Principal components based on ",
                pca.corr ? "correlation" : "(relative) covariance",
                " matrix")
        # only display the lower triangle of symmetric matrix
        if pca.rnames !== missing
            n = length(pca.rnames)
            cv = string.(round.(pca.covcor, digits=ndigitsmat))
            dotpad = lpad(".", div(maximum(length, cv),2))
            for i = 1:n, j = (i+1):n
                cv[i, j] = dotpad
            end
            neg = startswith.(cv, "-")
            if any(neg)
                cv[.!neg] .= " ".* cv[.!neg]
            end
            # this hurts type stability,
            # but this show method shouldn't be a bottleneck
            printmat = Text.([pca.rnames cv])
        else
            # if there are no names, then we cheat and use the print method
            # for LowerTriangular, which automatically covers the . in the
            # upper triangle
            printmat = round.(LowerTriangular(pca.covcor), digits=ndigitsmat)
        end

        Base.print_matrix(io, printmat)
        println(io)
    end
    if stddevs
        println(io, "\nStandard deviations:")
        sv = pca.sv
        show(io, round.(sv.S, digits=ndigitsvec))
        println(io)
    end
    if variances
        println(io, "\nVariances:")
        vv = abs2.(sv.S)
        show(io, round.(vv, digits=ndigitsvec))
        println(io)
    end
    println(io, "\nNormalized cumulative variances:")
    show(io, round.(pca.cumvar, digits=ndigitscum))
    println(io)
    if loadings
        println(io, "\nComponent loadings")
        printmat = round.(pca.loadings, digits=ndigitsmat)

        if pca.rnames !== missing
            pclabs = [Text(""); Text.( "PC$i" for i in 1:length(pca.rnames))]
            pclabs = reshape(pclabs, 1, :)
            # this hurts type stability,
            # but this show method shouldn't be a bottleneck
            printmat = [pclabs; Text.(pca.rnames) printmat]
        end

        Base.print_matrix(io, printmat)
    end

    nothing
end<|MERGE_RESOLUTION|>--- conflicted
+++ resolved
@@ -112,26 +112,15 @@
 end
 
 """
-<<<<<<< HEAD
     packedlowertri(i, j)
 
 Return the linear index of the `[i,j]` position in the row-major packed lower triangle.
-=======
-    block(i, j)
-
-Return the linear index of the `[i,j]` position ("block") in the row-major packed lower triangle.
->>>>>>> 49d2cd59
-
 Use the row-major ordering in this case because the result depends only on `i`
 and `j`, not on the overall size of the array.
 
 When `i == j` the value is the same as `kp1choose2(i)`.
 """
-<<<<<<< HEAD
 function packedlowertri(i::Integer, j::Integer)
-=======
-function block(i::Integer, j::Integer)
->>>>>>> 49d2cd59
     0 < j ≤ i || throw(ArgumentError("[i,j] = [$i,$j] must be in the lower triangle"))
     kchoose2(i) + j
 end
