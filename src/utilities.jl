"""
    allequal(x::Array)
    allequal(x::Tuple)
Return the equality of all elements of the array
"""
function allequal(x::Array; comparison=isequal)::Bool
    # the ref is necessary in case the elements of x are themselves arrays
    all(comparison.(x,  Ref(first(x))))
end

allequal(x::Vector{Bool})::Bool = !any(x) || all(x)

allequal(x::NTuple{N,Bool}) where {N} = !any(x) || all(x)

function allequal(x::Tuple; comparison=isequal)::Bool
    all(comparison.(x,  Ref(first(x))))
end

function allequal(x...; comparison=isequal)::Bool
    all(comparison.(x,  Ref(first(x))))
end

"""
    average(a::T, b::T) where {T<:AbstractFloat}

Return the average of `a` and `b`
"""
average(a::T, b::T) where {T<:AbstractFloat} = (a + b) / 2

"""
    cpad(s::AbstractString, n::Integer)

Return a string of length `n` containing `s` in the center (more-or-less).
"""
cpad(s::String, n::Integer) = rpad(lpad(s, (n + textwidth(s)) >> 1), n)

"""
densify(S::SparseMatrix, threshold=0.1)

Convert sparse `S` to `Diagonal` if `S` is diagonal or to `Array(S)` if
the proportion of nonzeros exceeds `threshold`.
"""
function densify(A::SparseMatrixCSC, threshold::Real = 0.1)
    m, n = size(A)
    if m == n && isdiag(A)  # convert diagonal sparse to Diagonal
        # the diagonal is always dense (otherwise rank deficit)
        # so make sure it's stored as such
        Diagonal(Vector(diag(A)))
    elseif nnz(A) / (m * n) ≤ threshold
        A
    else
        Array(A)
    end
end
densify(A::AbstractMatrix, threshold::Real = 0.1) = A

densify(A::SparseVector, threshold::Real = 0.1) = Vector(A)
densify(A::Diagonal{T,SparseVector{T,Ti}}, threshold::Real = 0.1) where {T,Ti} =
    Diagonal(Vector(A.diag))

"""
    RaggedArray{T,I}

A "ragged" array structure consisting of values and indices

# Fields
- `vals`: a `Vector{T}` containing the values
- `inds`: a `Vector{I}` containing the indices

For this application a `RaggedArray` is used only in its `sum!` method.
"""
struct RaggedArray{T,I}
    vals::Vector{T}
    inds::Vector{I}
end

function Base.sum!(s::AbstractVector{T}, a::RaggedArray{T}) where {T}
    for (v, i) in zip(a.vals, a.inds)
        s[i] += v
    end
    s
end

function rownormalize!(A::AbstractMatrix)
    for r in eachrow(A)
        # all zeros arise in zerocorr situations
        if !iszero(r)
            normalize!(r)
        end
    end
    A
end

"""
<<<<<<< HEAD
    kchoose2(k)

The binomial coefficient `k` choose `2` which is the number of elements
in the packed form of the strict lower triangle of a matrix.
"""
function kchoose2(k)      # will be inlined
    (k * (k - 1)) >> 1
end

"""
    kp1choose2(k)

The binomial coefficient `k+1` choose `2` which is the number of elements
in the packed form of the lower triangle of a matrix.
"""
function kp1choose2(k)
    (k * (k + 1)) >> 1
end

"""
    packedlowertri(i, j)

Return the linear index of the `[i,j]` position in the row-major packed lower triangle.
Use the row-major ordering in this case because the result depends only on `i`
and `j`, not on the overall size of the array.

When `i == j` the value is the same as `kp1choose2(i)`.
"""
function packedlowertri(i::Integer, j::Integer)
    0 < j ≤ i || throw(ArgumentError("[i,j] = [$i,$j] must be in the lower triangle"))
    kchoose2(i) + j
end

"""
    ltriindprs

A row-major order `Vector{NTuple{2,Int}}` of indices in the strict lower triangle.
"""
const ltriindprs = NTuple{2,Int}[]

function checkindprsk(k::Integer)
    kc2 = kchoose2(k)
    if length(ltriindprs) < kc2
        sizehint!(empty!(ltriindprs), kc2)
        for i in 1:k, j in 1:(i-1)
            push!(ltriindprs, (i,j))
        end
    end
    ltriindprs
end

"""
=======
>>>>>>> 36dcd73e
    replicate(f::Function, n::Integer; use_threads=false)

Return a vector of the values of `n` calls to `f()` - used in simulations where the value of `f` is stochastic.

Note that if `f()` is not thread-safe or depends on a non thread-safe RNG,
    then you must set `use_threads=false`. Also note that ordering of replications
    is not guaranteed when `use_threads=true`, although the replications are not
    otherwise affected for thread-safe `f()`.
"""
function replicate(f::Function, n::Integer; use_threads=false)
    if use_threads
        # no macro version yet: https://github.com/timholy/ProgressMeter.jl/issues/143
        p = Progress(n)
        # get the type
        rr = f()
        next!(p)
        # pre-allocate
        results = [rr for _ in Base.OneTo(n)]
        Threads.@threads for idx = 2:n
            results[idx] = f()
            next!(p)
        end
    else
        results = @showprogress [f() for _ in Base.OneTo(n)]
    end
    results
end<|MERGE_RESOLUTION|>--- conflicted
+++ resolved
@@ -92,61 +92,6 @@
 end
 
 """
-<<<<<<< HEAD
-    kchoose2(k)
-
-The binomial coefficient `k` choose `2` which is the number of elements
-in the packed form of the strict lower triangle of a matrix.
-"""
-function kchoose2(k)      # will be inlined
-    (k * (k - 1)) >> 1
-end
-
-"""
-    kp1choose2(k)
-
-The binomial coefficient `k+1` choose `2` which is the number of elements
-in the packed form of the lower triangle of a matrix.
-"""
-function kp1choose2(k)
-    (k * (k + 1)) >> 1
-end
-
-"""
-    packedlowertri(i, j)
-
-Return the linear index of the `[i,j]` position in the row-major packed lower triangle.
-Use the row-major ordering in this case because the result depends only on `i`
-and `j`, not on the overall size of the array.
-
-When `i == j` the value is the same as `kp1choose2(i)`.
-"""
-function packedlowertri(i::Integer, j::Integer)
-    0 < j ≤ i || throw(ArgumentError("[i,j] = [$i,$j] must be in the lower triangle"))
-    kchoose2(i) + j
-end
-
-"""
-    ltriindprs
-
-A row-major order `Vector{NTuple{2,Int}}` of indices in the strict lower triangle.
-"""
-const ltriindprs = NTuple{2,Int}[]
-
-function checkindprsk(k::Integer)
-    kc2 = kchoose2(k)
-    if length(ltriindprs) < kc2
-        sizehint!(empty!(ltriindprs), kc2)
-        for i in 1:k, j in 1:(i-1)
-            push!(ltriindprs, (i,j))
-        end
-    end
-    ltriindprs
-end
-
-"""
-=======
->>>>>>> 36dcd73e
     replicate(f::Function, n::Integer; use_threads=false)
 
 Return a vector of the values of `n` calls to `f()` - used in simulations where the value of `f` is stochastic.
