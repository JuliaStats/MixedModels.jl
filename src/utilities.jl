"""
    allequal(x::Array)
    allequal(x::Tuple)
Return the equality of all elements of the array
"""
function allequal(x::Array; comparison=isequal)::Bool
    # the ref is necessary in case the elements of x are themselves arrays
    all(comparison.(x,  Ref(first(x))))
end

allequal(x::Vector{Bool})::Bool = !any(x) || all(x)

allequal(x::NTuple{N,Bool}) where {N} = !any(x) || all(x)

function allequal(x::Tuple; comparison=isequal)::Bool
    all(comparison.(x,  Ref(first(x))))
end

function allequal(x...; comparison=isequal)::Bool
    all(comparison.(x,  Ref(first(x))))
end

"""
    average(a::T, b::T) where {T<:AbstractFloat}

Return the average of `a` and `b`
"""
average(a::T, b::T) where {T<:AbstractFloat} = (a + b) / 2

"""
    cpad(s::AbstractString, n::Integer)

Return a string of length `n` containing `s` in the center (more-or-less).
"""
cpad(s::String, n::Integer) = rpad(lpad(s, (n + textwidth(s)) >> 1), n)

"""
densify(S::SparseMatrix, threshold=0.1)

Convert sparse `S` to `Diagonal` if `S` is diagonal or to `Array(S)` if
the proportion of nonzeros exceeds `threshold`.
"""
function densify(A::SparseMatrixCSC, threshold::Real = 0.1)
    m, n = size(A)
    if m == n && isdiag(A)  # convert diagonal sparse to Diagonal
        # the diagonal is always dense (otherwise rank deficit)
        # so make sure it's stored as such
        Diagonal(Vector(diag(A)))
    elseif nnz(A) / (m * n) ≤ threshold
        A
    else
        Array(A)
    end
end
densify(A::AbstractMatrix, threshold::Real = 0.1) = A

densify(A::SparseVector, threshold::Real = 0.1) = Vector(A)
densify(A::Diagonal{T,SparseVector{T,Ti}}, threshold::Real = 0.1) where {T,Ti} =
    Diagonal(Vector(A.diag))

"""
    RaggedArray{T,I}

A "ragged" array structure consisting of values and indices

# Fields
- `vals`: a `Vector{T}` containing the values
- `inds`: a `Vector{I}` containing the indices

For this application a `RaggedArray` is used only in its `sum!` method.
"""
struct RaggedArray{T,I}
    vals::Vector{T}
    inds::Vector{I}
end

function Base.sum!(s::AbstractVector{T}, a::RaggedArray{T}) where {T}
    for (v, i) in zip(a.vals, a.inds)
        s[i] += v
    end
    s
end

function rownormalize!(A::AbstractMatrix)
    for r in eachrow(A)
        # all zeros arise in zerocorr situations
        if !iszero(r)
            normalize!(r)
        end
    end
    A
end

"""
    ltriindprs

A row-major order `Vector{NTuple{2,Int}}` of indices in the strict lower triangle.
"""
const ltriindprs = NTuple{2,Int}[]

function checkindprsk(k::Integer)
    kchoose2 = (k * (k - 1)) >> 1
    if length(ltriindprs) < kchoose2
        sizehint!(empty!(ltriindprs), kchoose2)
        for i in 1:k, j in 1:(i-1)
            push!(ltriindprs, (i,j))
        end
    end
    ltriindprs
end

"""
    replicate(f::Function, n::Integer; use_threads=false)

Return a vector of the values of `n` calls to `f()` - used in simulations where the value of `f` is stochastic.

Note that if `f()` is not thread-safe or depends on a non thread-safe RNG,
    then you must set `use_threads=false`. Also note that ordering of replications
    is not guaranteed when `use_threads=true`, although the replications are not
    otherwise affected for thread-safe `f()`.
"""
function replicate(f::Function, n::Integer; use_threads=false)
    if use_threads
        # no macro version yet: https://github.com/timholy/ProgressMeter.jl/issues/143
        p = Progress(n)
        # get the type
        rr = f()
        next!(p)
        # pre-allocate
        results = [rr for _ in Base.OneTo(n)]
        Threads.@threads for idx = 2:n
            results[idx] = f()
            next!(p)
        end
    else
        results = @showprogress [f() for _ in Base.OneTo(n)]
    end
    results
end

cacheddatasets = Dict{String, Arrow.Table}()
"""
    dataset(nm)

Return the data frame of test data set named `nm`, which can be a `String` or `Symbol`
"""
function dataset(nm::AbstractString)
    get!(cacheddatasets, nm) do
        path = joinpath(TestData, nm * ".arrow")
        if !isfile(path)
            throw(ArgumentError(
                "Dataset \"$nm\" is not available.\nUse MixedModels.datasets() for available names."))
        end
        Arrow.Table(path)
    end
end
dataset(nm::Symbol) = dataset(string(nm))

"""
    datasets()

Return a vector of names of the available test data sets
"""
datasets() = first.(Base.Filesystem.splitext.(filter(endswith(".arrow"), readdir(TestData))))


"""
    PCA{T<:AbstractFloat}

Principal Components Analysis

## Fields

* `covcorr` covariance or correlation matrix
* `sv` singular value decomposition
* `rnames` rownames of the original matrix
* `corr` is this a correlation matrix?
"""
struct PCA{T<:AbstractFloat}
    covcor::Symmetric{T,Matrix{T}}
    sv::SVD{T,T,Matrix{T}}
    rnames::Union{Vector{String}, Missing}
    corr::Bool
end

"""
    PCA(::AbstractMatrix; corr::Bool=true)
    PCA(::ReMat; corr::Bool=true)
    PCA(::LinearMixedModel; corr::Bool=true)

Constructs a [`MixedModels.PCA`](@ref]) object from a covariance matrix.

For `LinearMixedModel`, a named tuple of PCA on each of the random-effects terms is returned.

If `corr=true`, then the covariance is first standardized to the correlation scale.
"""

function PCA(covfac::AbstractMatrix, rnames=missing; corr::Bool=true)
    covf = corr ? rownormalize!(copy(covfac)) : copy(covfac)
    PCA(Symmetric(covf*covf', :L), svd(covf), rnames, corr)
end

function Base.getproperty(pca::PCA, s::Symbol)
    if s == :cumvar
        cumvv = cumsum(abs2.(pca.sv.S))
        cumvv ./ last(cumvv)
    elseif s == :loadings
        pca.sv.U
    else
        getfield(pca, s)
    end
end

Base.propertynames(pca::PCA, private = false) = (
    :covcor,
    :sv,
    :corr,
    :cumvar,
    :loadings,
#    :rotation,
)

Base.show(pca::PCA;
        ndigitsmat=2, ndigitsvec=2, ndigitscum=4,
        covcor=true, loadings=true, variances=false, stddevs=false) =
        Base.show(Base.stdout, pca,
                    ndigitsmat=ndigitsmat,
                    ndigitsvec=ndigitsvec,
                    ndigitscum=ndigitscum,
                    covcor=covcor,
                    loadings=loadings,
                    variances=variances,
                    stddevs=stddevs)

function Base.show(io::IO, pca::PCA;
        ndigitsmat=2, ndigitsvec=2, ndigitscum=4,
        covcor=true, loadings=true, variances=false, stddevs=false)
    println(io)
    if covcor
        println(io,
                "Principal components based on ",
                pca.corr ? "correlation" : "(relative) covariance",
                " matrix")
        # only display the lower triangle of symmetric matrix
<<<<<<< HEAD
        printmat = round.(pca.covcor.data, digits=ndigitsmat)
        if pca.rnames !== missing 
=======
        if pca.rnames !== missing
>>>>>>> 0ed6fa9e
            n = length(pca.rnames)
            cv = string.(round.(pca.covcor, digits=ndigitsmat))
            dotpad = lpad(".", div(maximum(length, cv),2))
            for i = 1:n, j = (i+1):n
                cv[i, j] = dotpad
            end
            neg = startswith.(cv, "-")
            if any(neg)
                cv[.!neg] .= " ".* cv[.!neg]
            end
            # this hurts type stability, 
            # but this show method shouldn't be a bottleneck
            printmat = Text.([pca.rnames cv])
        else
            # if there are no names, then we cheat and use the print method
            # for LowerTriangular, which automatically covers the . in the 
            # upper triangle
            printmat = round.(LowerTriangular(pca.covcor), digits=ndigitsmat)
        end
        
        Base.print_matrix(io, printmat)
        println(io)
    end
    if stddevs
        println(io, "\nStandard deviations:")
        sv = pca.sv
        show(io, round.(sv.S, digits=ndigitsvec))
        println(io)
    end
    if variances
        println(io, "\nVariances:")
        vv = abs2.(sv.S)
        show(io, round.(vv, digits=ndigitsvec))
        println(io)
    end
    println(io, "\nNormalized cumulative variances:")
    show(io, round.(pca.cumvar, digits=ndigitscum))
    println(io)
    if loadings
        println(io, "\nComponent loadings")
        printmat = round.(pca.loadings, digits=ndigitsmat)
        
        if pca.rnames !== missing 
            pclabs = [Text(""); Text.( "PC$i" for i in 1:length(pca.rnames))]
            pclabs = reshape(pclabs, 1, :)
            # this hurts type stability, 
            # but this show method shouldn't be a bottleneck
            printmat = [pclabs; Text.(pca.rnames) printmat]
        end
            
        Base.print_matrix(io, printmat)
    end

    nothing
end<|MERGE_RESOLUTION|>--- conflicted
+++ resolved
@@ -242,12 +242,7 @@
                 pca.corr ? "correlation" : "(relative) covariance",
                 " matrix")
         # only display the lower triangle of symmetric matrix
-<<<<<<< HEAD
-        printmat = round.(pca.covcor.data, digits=ndigitsmat)
-        if pca.rnames !== missing 
-=======
         if pca.rnames !== missing
->>>>>>> 0ed6fa9e
             n = length(pca.rnames)
             cv = string.(round.(pca.covcor, digits=ndigitsmat))
             dotpad = lpad(".", div(maximum(length, cv),2))
