--- conflicted
+++ resolved
@@ -1,5 +1,4 @@
 """
-<<<<<<< HEAD
     _abstractify_grouping(f::FormulaTerm)
 
 Remove concrete levels associated with a schematized FormulaTerm.
@@ -27,15 +26,10 @@
 end
 
 """
-    allequal(x::Array)
-    allequal(x::Tuple)
-Return the equality of all elements of the array
-=======
     isconstant(x::Array)
     isconstant(x::Tuple)
 
 Are all elements of the iterator the same?  That is, is it constant?
->>>>>>> b96d6c7a
 """
 function isconstant(x; comparison=isequal)::Bool
     # the ref is necessary in case the elements of x are themselves arrays
