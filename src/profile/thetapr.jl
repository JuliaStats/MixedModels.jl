--- conflicted
+++ resolved
@@ -9,13 +9,8 @@
 function optsumj(os::OptSummary, j::Integer)
     return OptSummary(
         deleteat!(copy(os.final), j),
-<<<<<<< HEAD
-        os.optimizer,
-=======
-        deleteat!(copy(os.lowerbd), j),
         os.optimizer;
         os.backend,
->>>>>>> d7f9223a
     )
 end
 
