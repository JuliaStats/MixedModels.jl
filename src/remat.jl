"""
    ReMat

A representation of the model matrix for a random-effects term
"""
abstract ReMat

"""
    ScalarReMat

The representation of the model matrix for a scalar random-effects term

# Members
* `f`: the grouping factor as a `CategoricalVector`
* `z`: the raw random-effects model matrix as a `Vector`
* `fnm`: the name of the grouping factor as a `Symbol`
* `cnms`: a `Vector` of column names
"""
immutable ScalarReMat{T<:AbstractFloat,V,R} <: ReMat
    f::Union{NullableCategoricalVector{V,R},CategoricalVector{V,R},PooledDataVector{V,R}}
    z::Vector{T}
    fnm::Symbol
    cnms::Vector{String}
end

"""
    VectorReMat

The representation of the model matrix for a vector-valued random-effects term

# Members
* `f`: the grouping factor as a `CategoricalVector`
* `z`: the transposed raw random-effects model matrix
* `fnm`: the name of the grouping factor as a `Symbol`
* `cnms`: a `Vector` of column names (row names after transposition) of `z`
"""
immutable VectorReMat{T<:AbstractFloat,V,R} <: ReMat
    f::Union{NullableCategoricalVector{V,R},CategoricalVector{V,R},PooledDataVector{V,R}}
    z::Matrix{T}
    fnm::Symbol
    cnms::Vector
end

"""
     remat(e::Expr, df::DataFrames.DataFrame)

A factory for `ReMat` objects.

`e` should be of the form `:(e1 | e2)` where `e1` is a valid rhs of a `Formula` and
`pool(e2)` can be evaluated within `df`.  The result is a
[`ScalarReMat`](@ref) or a [`VectorReMat`](@ref), as appropriate.
"""
function remat(e::Expr, df::DataFrame)
    isa(e, Expr) && e.args[1] == :| || throw(ArgumentError("$e is not a call to '|'"))
    fnm = e.args[3]
    gr = getindex(df, fnm)
    gr = isa(gr, Union{NullableCategoricalVector,CategoricalVector,PooledDataVector}) ? gr : pool(gr)
    if e.args[2] == 1
        return ScalarReMat(gr, ones(length(gr)), fnm, ["(Intercept)"])
    end
    mf = ModelFrame(Formula(nothing, e.args[2]), df)
    z = ModelMatrix(mf).m
    cnms = coefnames(mf)
    size(z,2) == 1 ? ScalarReMat(gr, vec(z), fnm, cnms) : VectorReMat(gr, z', fnm, cnms)
end

Base.eltype(R::ReMat) = eltype(R.z)

Base.full(R::ScalarReMat) = full(sparse(R))

"""
    vsize(A::ReMat)

Return the size of vector-valued random effects (i.e. 1 for a [`ScalarReMat`](@ref)).
"""
vsize(A::ReMat) = isa(A,ScalarReMat) ? 1 : size(A.z, 1)

"""
    levs(A::ReMat)

Return the levels of the grouping factor.

This is to disambiguate a call to `levels` as both `DataArrays`
and `CategoricalArrays` export it.
"""
function levs(A::ReMat)
    f = A.f
    isa(f, PooledDataArray) ? DataArrays.levels(f) : CategoricalArrays.levels(f)
end

"""
    nlevs(A::ReMat)

Return the number of levels in the grouping factor of `A`.
"""
nlevs(A::ReMat) = length(levs(A))

Base.size(A::ReMat) = (length(A.f), vsize(A) * nlevs(A))

Base.size(A::ReMat, i::Integer) =
    i < 1 ? throw(BoundsError()) : i == 1 ? length(A.f) :  i == 2 ? vsize(A)*nlevs(A) : 1

Base.sparse(R::ScalarReMat) =
    sparse(convert(Vector{Int32}, 1:length(R.z)), convert(Vector{Int32}, R.f.refs), R.z)

==(A::ReMat,B::ReMat) = (A.f == B.f) && (A.z == B.z)

function rankUpdate!{T <: AbstractFloat}(α::T, A::VectorReMat{T}, β::T, C::Array{T, 3})
    Az = A.z
    p, q = size(Az)
    l, m, n = size(C)
    if !(n == nlevs(A) && l == m == p)
        throw(DimensionMismatch(
            "size(A.z) == $(size(A.z)) and size(C) == $(size(C)) not compatible"))
    end
    if β != one(T)
        β == zero(T) ? fill!(C, β) : scale!(C, β)
    end
    refs = A.f.refs
    for i in eachindex(refs)
        rankUpdate!(α, view(Az, :, i), Hermitian(view(C, :, :, refs[i]), :L))
    end
    C
end

function Base.A_mul_B!{T}(α::Real, A::ReMat, B::StridedVecOrMat{T}, β::Real, R::StridedVecOrMat{T})
    n,q = size(A)
    k = size(B, 2)
    if size(R, 1) ≠ n || size(B, 1) ≠ q || size(R, 2) ≠ k
        throw(DimensionMismatch())
    end
    if β ≠ 1
        β == 0 ? fill!(R, 0) : scale!(β, R)
    end
    rr, zz = A.f.refs, A.z
    if isa(A, ScalarReMat)
        for j in 1 : k, i in 1 : n
            R[i, j] += α * zz[i] * B[rr[i],j]
        end
    else
        l = size(zz,1)
        Bt = reshape(B, (l, div(q,l), k))
        for j in 1:k, i in 1:n
            R[i, j] += α * dot(view(Bt, :, Int(rr[i]), j), view(zz, :, i))
        end
    end
    R
end

Base.A_mul_B!{T}(A::ReMat, B::StridedVecOrMat{T}, R::StridedVecOrMat{T}) = A_mul_B!(one(T), A, B, zero(T), R)

function Base.Ac_mul_B!{T}(α::Real, A::ReMat, B::StridedVecOrMat{T}, β::Real, R::StridedVecOrMat{T})
    n, q = size(A)
    k = size(B, 2)
    if size(R, 1) ≠ q || size(B, 1) ≠ n || size(R, 2) ≠ k
        throw(DimensionMismatch())
    end
    if β ≠ one(T)
        β == zero(T) ? fill!(R, β) : scale!(β, R)
    end
    rr, zz = A.f.refs, A.z
    if isa(A, ScalarReMat)
        for j in 1 : k, i in 1 : n
            rri = rr[i]
            R[rri, j] += α * zz[i] * B[i, j]
        end
    else
        l = size(zz, 1)
        for j in 1 : k, i in 1 : n
            roffset = (rr[i] - 1) * l
            mul = α * B[i, j]
            for ii in 1 : l
                R[roffset + ii, j] += mul * zz[ii, i]
            end
        end
    end
    R
end

Base.Ac_mul_B!{T}(R::StridedVecOrMat{T}, A::ReMat, B::StridedVecOrMat{T}) =
    Ac_mul_B!(one(T), A, B, zero(T), R)

function Base.Ac_mul_B(A::ReMat, B::DenseVecOrMat)
    k = size(A, 2)
    Ac_mul_B!(zeros(eltype(B), isa(B, Vector) ? (k,) : (k, size(B, 2))), A, B)
end

function Base.Ac_mul_B{T}(A::ScalarReMat{T}, B::ScalarReMat{T})
    Az, Ar = A.z, A.f.refs
    if A === B
        v = zeros(T, nlevs(A))
        for i in eachindex(Ar)
            v[Ar[i]] += abs2(Az[i])
        end
        return Diagonal(v)
    end
    densify(sparse(convert(Vector{Int32}, Ar), convert(Vector{Int32}, B.f.refs), Az .* B.z))
end

function Base.Ac_mul_B{T}(A::VectorReMat{T}, B::ScalarReMat{T})
    if size(A, 1) ≠ size(B, 1)
        throw(DimensionMismatch("size(A) = $(size(A)) not compatible with size(B) = $(size(B))"))
    end
    k = Int32(vsize(A))
    seq = one(Int32) : k
    rowvals = sizehint!(Int32[], size(A, 2))
    for j in A.f.refs
        append!(rowvals, seq + k * (j - one(Int32)))
    end
    densify(sparse(rowvals, convert(Vector{Int32}, repeat(B.f.refs, inner = k)),
        vec(A.z * Diagonal(B.z))))
end

Base.Ac_mul_B{T}(A::ScalarReMat{T}, B::VectorReMat{T}) = ctranspose(B'A)

function Base.Ac_mul_B!{T}(C::Diagonal{T}, A::ScalarReMat{T}, B::ScalarReMat{T})
    c, a, r, b = C.diag, A.z, A.f.refs, B.z
    if r ≠ B.f.refs
        throw(ArgumentError("A'B is not diagonal"))
    end
    fill!(c, 0)
    for i in eachindex(a)
        c[r[i]] += a[i] * b[i]
    end
    C
end

function Base.Ac_mul_B!{Tv, Ti}(C::SparseMatrixCSC{Tv, Ti}, A::ScalarReMat{Tv}, B::ScalarReMat{Tv})
    m, n = size(A)
    p, q = size(B)
    if m ≠ p || size(C, 1) ≠ n || size(C, 2) ≠ q
        throw(DimensionMismatch("size(A) = $(size(A)), size(B) = $(size(B)), size(C) = $(size(C))"))
    end
    SparseArrays.sparse!(convert(Vector{Ti}, A.f.refs), convert(Vector{Ti}, B.f.refs), A.z .* B.z,
        n, q, +, Array(Ti, q), Array(Ti, n + 1), Array(Ti, m), Array(Tv, m), C.colptr, C.rowval, C.nzval)
    C
end

function Base.Ac_mul_B!{T}(C::HBlkDiag{T}, A::VectorReMat{T}, B::VectorReMat{T})
    c, a, r = C.arr, A.z, A.f.refs
    _, m, n = size(c)
    fill!(c, 0)
    if A !== B
        throw(ArgumentError("Currently defined only for A === B"))
    end
    for k in eachindex(r)
        ri = Int(r[k])
        for j in 1 : m
            aj = a[j, k]
            c[j, j, ri] += abs2(aj)
            for i in 1 : j - 1
                aij = a[i, k] * aj
                c[i, j, ri] += aij
                c[j, i, ri] += aij
            end
        end
    end
    C
end

function Base.Ac_mul_B!{T}(C::Matrix{T}, A::ScalarReMat{T}, B::ScalarReMat{T})
    m, n = size(C)
    ma, na = size(A)
    mb, nb = size(B)
    if m ≠ na || n ≠ nb || ma ≠ mb
        throw(DimensionMismatch())
    end
    a, b, ra, rb = A.z, B.z, A.f.refs, B.f.refs
    fill!(C, 0)
    for i in eachindex(a)
        C[ra[i], rb[i]] += a[i] * b[i]
    end
    C
end

function Base.Ac_mul_B{T}(A::VectorReMat{T}, B::VectorReMat{T})
    if A === B
        l, n = size(A.z)
        nl = nlevs(A)
        C = rankUpdate!(one(T), A, zero(T), Array(T, (l, l, nl)))
        return Diagonal([MMatrix{l,l}(view(C, :, :, i)) for i in 1:nl])
    end
    Az = A.z
    Bz = B.z
    if (m = size(Az, 2)) ≠ size(Bz, 2)
        throw(DimensionMismatch("$m = size(Az,2) ≠ size(Bz,2) = $(size(Bz, 2))"))
    end
    a, b = size(Az,1), size(Bz, 1)
    ab = a * b
    nz = ab * m
    I, J, V = sizehint!(Int[], nz), sizehint!(Int[], nz), sizehint!(T[], nz)
    Ar, Br = A.f.refs, B.f.refs
    Ipat = repeat(1 : a, outer = b)
    Jpat = repeat(1 : b, inner = a)
    for i in 1 : m
        append!(I, Ipat + (Ar[i] - 1) * a)
        append!(J, Jpat + (Br[i] - 1) * b)
        append!(V, vec(view(Az, :, i) * view(Bz, :, i)'))
    end
    sparse(I, J, V)
end

function Base.Ac_mul_B!{T}(C::Matrix{T}, A::VectorReMat{T}, B::VectorReMat{T})
    Az = A.z
    Bz = B.z
    if (m = size(Az, 2)) ≠ size(Bz, 2) || size(C, 1) ≠ size(A, 2) || size(C, 2) ≠ size(B, 2)
        throw(DimensionMismatch("$m = size(Az,2) ≠ size(Bz,2) = $(size(Bz, 2))"))
    end
    fill!(C, zero(T))
    a, b = size(Az,1), size(Bz, 1)
    scr = Array(T, (a, b))
    Ar, Br = A.f.refs, B.f.refs
    for k in 1 : m
        A_mul_Bc!(scr, view(Az, :, k), view(Bz, :, k))
        ioffset = (Ar[k] - 1) * a
        joffset = (Br[k] - 1) * b
        for j in 1 : b
            jj = joffset + j
            for i in 1 : a
                C[ioffset + i, jj] += scr[i, j]
            end
        end
    end
    C
end

function Base.Ac_mul_B!{T}(R::DenseVecOrMat{T}, A::DenseVecOrMat{T}, B::ReMat)
    m = size(A, 1)
    n = size(A, 2)  # needs to be done this way in case A is a vector
    p, q = size(B)
    if m ≠ p || size(R, 1) ≠ n || size(R, 2) ≠ q
        throw(DimensionMismatch(""))
    end
    fill!(R, 0)
    r, z = B.f.refs, B.z
    if isa(B, ScalarReMat)
        for j in 1:n, i in 1:m
            R[j, r[i]] += A[i, j] * z[i]
        end
    else
<<<<<<< HEAD
        l = size(zz, 1)
        for j in 1:n, i in 1:m
=======
        l = size(z, 1)
        for j in 1 : n, i in 1 : m
>>>>>>> fffc2d11
            roffset = (r[i] - 1) * l
            aij = A[i, j]
            for k in 1:l
                R[j, roffset + k] += aij * z[k, i]
            end
        end
    end
    R
end

Base.Ac_mul_B(A::DenseVecOrMat, B::ReMat) = Ac_mul_B!(Array(eltype(A), (size(A, 2), size(B, 2))), A, B)

(*){T}(D::Diagonal{T}, A::ScalarReMat{T}) = ScalarReMat(A.f, D * A.z, A.fnm, A.cnms)

function Base.A_mul_B!{T}(C::ScalarReMat{T}, A::Diagonal{T}, B::ScalarReMat{T})
    map!(*, C.z, A.diag, B.z)
    C
end

function Base.A_mul_B!{T}(A::Diagonal{T}, B::ScalarReMat{T})
    a, b = A.diag, B.z
    if length(a) ≠ length(b)
        throw(DimensionMismatch("A_mul_B!, A: diagonal $(size(A, 1)), B: ScalarReMat $(size(B))"))
    end
    for i in eachindex(a)
        b[i] *= a[i]
    end
    B
end

function Base.A_mul_B!{T}(A::Diagonal{T}, B::VectorReMat{T})
    a, b = A.diag, B.z
    if length(a) ≠ size(b, 2)
        throw(DimensionMismatch("A_mul_B!, A: diagonal $(size(A, 1)), B: ScalarReMat $(size(B))"))
    end
    k = size(b, 1)
    for j in eachindex(a)
        aj = a[j]
        for i in 1 : k
            b[i, j] *= aj
        end
    end
    B
end

(*){T}(D::Diagonal{T}, A::VectorReMat{T}) = VectorReMat(A.f, A.z * D, A.fnm, A.cnms)

function Base.A_mul_B!{T}(C::VectorReMat{T}, A::Diagonal{T}, B::VectorReMat{T})
    A_mul_B!(C.z, B.z, A)
    C
end<|MERGE_RESOLUTION|>--- conflicted
+++ resolved
@@ -338,13 +338,8 @@
             R[j, r[i]] += A[i, j] * z[i]
         end
     else
-<<<<<<< HEAD
-        l = size(zz, 1)
+        l = size(z, 1)
         for j in 1:n, i in 1:m
-=======
-        l = size(z, 1)
-        for j in 1 : n, i in 1 : m
->>>>>>> fffc2d11
             roffset = (r[i] - 1) * l
             aij = A[i, j]
             for k in 1:l
