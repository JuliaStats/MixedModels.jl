
abstract type MixedModelFitCollection{T<:AbstractFloat} end # model with fixed and random effects


"""
    MixedModelBootstrap{T<:AbstractFloat} <: MixedModelFitCollection{T}

Object returned by `parametericbootstrap` with fields
- `fits`: the parameter estimates from the bootstrap replicates as a vector of named tuples.
- `λ`: `Vector{LowerTriangular{T,Matrix{T}}}` containing copies of the λ field from `ReMat` model terms
- `inds`: `Vector{Vector{Int}}` containing copies of the `inds` field from `ReMat` model terms
- `lowerbd`: `Vector{T}` containing the vector of lower bounds (corresponds to the identically named field of [`OptSummary`](@ref))
- `fcnames`: NamedTuple whose keys are the grouping factor names and whose values are the column names

The schema of `fits` is, by default,
```
Tables.Schema:
 :objective  T
 :σ          T
 :β          NamedTuple{β_names}{NTuple{p,T}}
 :se         StaticArrays.SArray{Tuple{p},T,1,p}
 :θ          StaticArrays.SArray{Tuple{k},T,1,k}
```
where the sizes, `p` and `k`, of the `β` and `θ` elements are determined by the model.

Characteristics of the bootstrap replicates can be extracted as properties.  The `σs` and
`σρs` properties unravel the `σ` and `θ` estimates into estimates of the standard deviations
and correlations of the random-effects terms.
"""
struct MixedModelBootstrap{T<:AbstractFloat} <: MixedModelFitCollection{T}
    fits::Vector
    λ::Vector{LowerTriangular{T,Matrix{T}}}
    inds::Vector{Vector{Int}}
    lowerbd::Vector{T}
    fcnames::NamedTuple
end

"""
    parametricbootstrap(rng::AbstractRNG, nsamp::Integer, m::MixedModel;
        β = coef(m), σ = m.σ, θ = m.θ, use_threads=false)
    parametricbootstrap(nsamp::Integer, m::MixedModel;
        β = coef(m), σ = m.σ, θ = m.θ, use_threads=false, hide_progress=false)

Perform `nsamp` parametric bootstrap replication fits of `m`, returning a `MixedModelBootstrap`.

The default random number generator is `Random.GLOBAL_RNG`.

# Named Arguments

`β`, `σ`, and `θ` are the values of `m`'s parameters for simulating the responses.
`σ` is only valid for `LinearMixedModel` and `GeneralizedLinearMixedModel` for
families with a dispersion parameter.
`use_threads` determines whether or not to use thread-based parallelism.
`hide_progress` can be used to disable the progress bar. Note that the progress
bar is automatically disabled for non-interactive (i.e. logging) contexts.

!!! note
    Note that `use_threads=true` may not offer a performance boost and may even
    decrease peformance if multithreaded linear algebra (BLAS) routines are available.
    In this case, threads at the level of the linear algebra may already occupy all
    processors/processor cores. There are plans to provide better support in coordinating
    Julia- and BLAS-level threads in the future.

!!! warning
    The PRNG shared between threads is locked using [`Threads.SpinLock`](@ref), which
    should not be used recursively. Do not wrap `parametricbootstrap` in an outer `SpinLock`.
"""
function parametricbootstrap(
    rng::AbstractRNG,
    n::Integer,
    morig::MixedModel{T};
    β::AbstractVector=coef(morig),
    σ=morig.σ,
    θ::AbstractVector=morig.θ,
    use_threads::Bool=false,
    hide_progress::Bool=false
) where {T}
    if σ !== missing
        σ = T(σ)
    end
    β, θ = convert(Vector{T}, β), convert(Vector{T}, θ)
    βsc, θsc, p, k, m = similar(β), similar(θ), length(β), length(θ), deepcopy(morig)

    β_names = (Symbol.(fixefnames(morig))..., )
    rank = length(β_names)

    # we need arrays of these for in-place operations to work across threads
    m_threads = [m]
    βsc_threads = [βsc]
    θsc_threads = [θsc]

    if use_threads
        Threads.resize_nthreads!(m_threads)
        Threads.resize_nthreads!(βsc_threads)
        Threads.resize_nthreads!(θsc_threads)
    end
    # we use locks to guarantee thread-safety, but there might be better ways to do this for some RNGs
    # see https://docs.julialang.org/en/v1.3/manual/parallel-computing/#Side-effects-and-mutable-function-arguments-1
    # see https://docs.julialang.org/en/v1/stdlib/Future/index.html
<<<<<<< HEAD
    rnglock = Threads.SpinLock()
    samp = replicate(n, use_threads=use_threads) do
        tidx = use_threads ? Threads.threadid() : 1
        mod = m_threads[tidx]
        local βsc = βsc_threads[tidx]
        local θsc = θsc_threads[tidx]
=======
    rnglock = ReentrantLock()
    samp = replicate(n; use_threads=use_threads, hide_progress=hide_progress) do
        mod = m_threads[Threads.threadid()]
        local βsc = βsc_threads[Threads.threadid()]
        local θsc = θsc_threads[Threads.threadid()]
>>>>>>> b9c73daa
        lock(rnglock)
        mod = simulate!(rng, mod, β = β, σ = σ, θ = θ)
        unlock(rnglock)
        refit!(mod)
        (
         objective = mod.objective,
         σ = mod.σ,
         β = NamedTuple{β_names}(fixef!(βsc, mod)),
         se = SVector{p,T}(stderror!(βsc, mod)),
         θ = SVector{k,T}(getθ!(θsc, mod)),
        )
    end
    MixedModelBootstrap(
        samp,
        deepcopy(morig.λ),
        getfield.(morig.reterms, :inds),
        copy(morig.optsum.lowerbd),
        NamedTuple{Symbol.(fnames(morig))}(map(t -> (t.cnames...,), morig.reterms)),
    )
end

function parametricbootstrap(
    nsamp::Integer,
    m::MixedModel;
    β = m.β,
    σ = m.σ,
    θ = m.θ,
    use_threads = false
)
    parametricbootstrap(Random.GLOBAL_RNG, nsamp, m, β=β, σ=σ, θ=θ, use_threads=use_threads)
end

"""
    allpars(bsamp::MixedModelFitCollection)

Return a tidy (column)table with the parameter estimates spread into columns
of `iter`, `type`, `group`, `name` and `value`.
"""
function allpars(bsamp::MixedModelFitCollection{T}) where {T}
    fits, λ, fcnames = bsamp.fits, bsamp.λ, bsamp.fcnames
    npars = 2 + length(first(fits).β) + sum(map(k -> (k * (k + 1)) >> 1, size.(bsamp.λ, 2)))
    nresrow = length(fits) * npars
    cols = (
        sizehint!(Int[], nresrow),
        sizehint!(String[], nresrow),
        sizehint!(Union{Missing,String}[], nresrow),
        sizehint!(Union{Missing,String}[], nresrow),
        sizehint!(T[], nresrow),
    )
    nrmdr = Vector{T}[]  # normalized rows of λ
    for (i, r) in enumerate(fits)
        σ = coalesce(r.σ, one(T))
        for (nm, v) in pairs(r.β)
            push!.(cols, (i, "β", missing, String(nm), v))
        end
        setθ!(bsamp, i)
        for (grp, ll) in zip(keys(fcnames), λ)
            rownms = getproperty(fcnames, grp)
            grpstr = String(grp)
            empty!(nrmdr)
            for (j, rnm, row) in zip(eachindex(rownms), rownms, eachrow(ll))
                push!.(cols, (i, "σ", grpstr, rnm, σ * norm(row)))
                push!(nrmdr, normalize(row))
                for k in 1:(j - 1)
                    push!.(cols, (
                        i,
                        "ρ",
                        grpstr,
                        string(rownms[k], ", ", rnm),
                        dot(nrmdr[j], nrmdr[k])
                    ))
                end
            end
        end
        r.σ === missing || push!.(cols, (i, "σ", "residual", missing, r.σ))
    end
    (
        iter=cols[1],
        type=PooledArray(cols[2]),
        group=PooledArray(cols[3]),
        names=PooledArray(cols[4]),
        value=cols[5],
    )
end

function Base.getproperty(bsamp::MixedModelFitCollection, s::Symbol)
    if s ∈ [:objective, :σ, :θ, :se]
        getproperty.(getfield(bsamp, :fits), s)
    elseif s == :β
        tidyβ(bsamp)
    elseif s == :coefpvalues
        coefpvalues(bsamp)
    elseif s == :σs
        tidyσs(bsamp)
    elseif s == :allpars
        allpars(bsamp)
    else
        getfield(bsamp, s)
    end
end

"""
    issingular(bsamp::MixedModelFitCollection)

Test each bootstrap sample for singularity of the corresponding fit.

Equality comparisons are used b/c small non-negative θ values are replaced by 0 in `fit!`.

See also [`issingular(::MixedModel)`](@ref).
"""
issingular(bsamp::MixedModelFitCollection) = map(θ -> any(θ .== bsamp.lowerbd), bsamp.θ)

function Base.propertynames(bsamp::MixedModelFitCollection)
    [:allpars, :objective, :σ, :β, :se, :coefpvalues, :θ, :σs, :λ, :inds, :lowerbd, :fits, :fcnames]
end

"""
    setθ!(bsamp::MixedModelFitCollection, i::Integer)

Install the values of the i'th θ value of `bsamp.fits` in `bsamp.λ`
"""
function setθ!(bsamp::MixedModelFitCollection, i::Integer)
    θ = bsamp.fits[i].θ
    offset = 0
    for (λ, inds) in zip(bsamp.λ, bsamp.inds)
        λdat = λ.data
        fill!(λdat, false)
        for j in eachindex(inds)
            λdat[inds[j]] = θ[j + offset]
        end
        offset += length(inds)
    end
    bsamp
end

"""
    shortestcovint(v, level = 0.95)

Return the shortest interval containing `level` proportion of the values of `v`
"""
function shortestcovint(v, level = 0.95)
    n = length(v)
    0 < level < 1 || throw(ArgumentError("level = $level should be in (0,1)"))
    vv = issorted(v) ? v : sort(v)
    ilen = Int(ceil(n * level)) # number of elements (counting endpoints) in interval
                                # skip non-finite elements at the ends of sorted vv
    start = findfirst(isfinite, vv)
    stop = findlast(isfinite, vv)
    if stop < (start + ilen - 1)
        return (vv[1], vv[end])
    end
    len, i = findmin([vv[i+ilen-1] - vv[i] for i = start:(stop+1-ilen)])
    (vv[i], vv[i + ilen - 1])
end

"""
    shortestcovint(bsamp::MixedModelBootstrap, level = 0.95)

Return the shortest interval containing `level` proportion for each parameter from [`bsamp.allpars`](@ref)
"""
function shortestcovint(bsamp::MixedModelBootstrap{T}, level = 0.95) where {T}
    allpars = bsamp.allpars
    pars = unique(zip(allpars.type, allpars.group, allpars.names))

    colnms = (:type, :group, :names, :lower, :upper)
    coltypes = Tuple{String, Union{Missing,String}, Union{Missing,String}, T, T}
    # not specifying the full eltype (NamedTuple{colnms,coltypes}) leads to prettier printing
    result = NamedTuple{colnms}[]
    sizehint!(result, length(pars))


    for (t, g, n) in pars
        gidx = if ismissing(g)
            ismissing.(allpars.group)
        else
            .!ismissing.(allpars.group) .& (allpars.group .== g)
        end

        nidx = if ismissing(n)
            ismissing.(allpars.names)
        else
            .!ismissing.(allpars.names) .& (allpars.names .== n)
        end

        tidx = allpars.type .== t # no missings allowed here

        idx = tidx .& gidx .& nidx

        vv = view(allpars.value, idx)

        lower, upper = shortestcovint(vv, level)
        push!(result, (; type=t, group=g, names=n, lower=lower, upper=upper))
    end

    return result
end

"""
    tidyβ(bsamp::MixedModelFitCollection)
Return a tidy (row)table with the parameter estimates spread into columns
of `iter`, `coefname` and `β`
"""
function tidyβ(bsamp::MixedModelFitCollection{T}) where {T}
    fits = bsamp.fits
    colnms = (:iter, :coefname, :β)
    result = sizehint!(
        NamedTuple{colnms,Tuple{Int,Symbol,T}}[],
        length(fits) * length(first(fits).β),
    )
    for (i, r) in enumerate(fits)
        for (k, v) in pairs(r.β)
            push!(result, NamedTuple{colnms}((i, k, v)))
        end
    end
    result
end

"""
    coefpvalues(bsamp::MixedModelFitCollection)

Return a rowtable with columns `(:iter, :coefname, :β, :se, :z, :p)`
"""
function coefpvalues(bsamp::MixedModelFitCollection{T}) where {T}
    fits = bsamp.fits
    colnms = (:iter, :coefname, :β, :se, :z, :p)
    result = sizehint!(
        NamedTuple{colnms,Tuple{Int,Symbol,T,T,T,T}}[],
        length(fits) * length(first(fits).β),
    )
    for (i, r) in enumerate(fits)
        for (p, s) in zip(pairs(r.β), r.se)
            β = last(p)
            z = β / s
            push!(result,
                NamedTuple{colnms}((i, first(p), β, s, z, 2normccdf(abs(z)))))
        end
    end
    result
end

"""
    tidyσs(bsamp::MixedModelFitCollection)
Return a tidy (row)table with the estimates of the variance components (on the standard deviation scale) spread into columns
of `iter`, `group`, `column` and `σ`.
"""
function tidyσs(bsamp::MixedModelFitCollection{T}) where {T}
    fits = bsamp.fits
    fcnames = bsamp.fcnames
    λ = bsamp.λ
    colnms = (:iter, :group, :column, :σ)
    result = sizehint!(
        NamedTuple{colnms,Tuple{Int,Symbol,Symbol,T}}[],
        length(fits) * sum(length, fcnames),
    )
    for (iter, r) in enumerate(fits)
        setθ!(bsamp, iter)    # install r.θ in λ
        σ = coalesce(r.σ, one(T))
        for (grp, ll) in zip(keys(fcnames), λ)
            for (cn, col) in zip(getproperty(fcnames, grp), eachrow(ll))
                push!(result, NamedTuple{colnms}((iter, grp, Symbol(cn), σ * norm(col))))
            end
        end
    end
    result
end<|MERGE_RESOLUTION|>--- conflicted
+++ resolved
@@ -97,20 +97,12 @@
     # we use locks to guarantee thread-safety, but there might be better ways to do this for some RNGs
     # see https://docs.julialang.org/en/v1.3/manual/parallel-computing/#Side-effects-and-mutable-function-arguments-1
     # see https://docs.julialang.org/en/v1/stdlib/Future/index.html
-<<<<<<< HEAD
     rnglock = Threads.SpinLock()
-    samp = replicate(n, use_threads=use_threads) do
+    samp = replicate(n; use_threads=use_threads, hide_progress=hide_progress) do
         tidx = use_threads ? Threads.threadid() : 1
         mod = m_threads[tidx]
         local βsc = βsc_threads[tidx]
         local θsc = θsc_threads[tidx]
-=======
-    rnglock = ReentrantLock()
-    samp = replicate(n; use_threads=use_threads, hide_progress=hide_progress) do
-        mod = m_threads[Threads.threadid()]
-        local βsc = βsc_threads[Threads.threadid()]
-        local θsc = θsc_threads[Threads.threadid()]
->>>>>>> b9c73daa
         lock(rnglock)
         mod = simulate!(rng, mod, β = β, σ = σ, θ = θ)
         unlock(rnglock)
