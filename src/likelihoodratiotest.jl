--- conflicted
+++ resolved
@@ -166,13 +166,8 @@
     true
 end
 
-<<<<<<< HEAD
-_samefamily(::GeneralizedLinearMixedModel{<:AbstractFloat, S}...) where {S<:Distribution} = true
-_samefamily(::GeneralizedLinearMixedModel{<:AbstractFloat, <:Distribution}...) = false
-=======
 _samefamily(::GeneralizedLinearMixedModel{T, S}...) where {T, S} = true
 _samefamily(::GeneralizedLinearMixedModel...) = false
->>>>>>> e0ce73b5
 
 function _iscomparable(m::GeneralizedLinearMixedModel...)
         # TODO: test that all models are fit with same fast/nAGQ option?
