module MixedModels

using Arrow
using BlockArrays
using DataAPI
using Distributions
using GLM
using LinearAlgebra
using NLopt
using Random
using Pkg.Artifacts
using PooledArrays
using ProgressMeter
using SparseArrays
using StaticArrays
using Statistics
using StatsBase
using StatsModels
using Tables

using LinearAlgebra: BlasFloat, BlasReal, HermOrSym, PosDefException, copytri!
using Base: Ryu
using GLM: Link, canonicallink

using StatsFuns: log2π, normccdf

import Base: *
import DataAPI: levels, refpool, refarray, refvalue
import GLM: dispersion, dispersion_parameter
import NLopt: Opt
import StatsBase: fit, fit!

export @formula,
       AbstractReMat,
       Bernoulli,
       Binomial,
       Block,
       BlockDescription,
       BlockedSparse,
       DummyCoding,
       EffectsCoding,
       Grouping,
       Gamma,
       GeneralizedLinearMixedModel,
       HelmertCoding,
<<<<<<< HEAD
       IdentityLink,
=======
       HypothesisCoding,
>>>>>>> ff776dc6
       InverseGaussian,
       InverseLink,
       LinearMixedModel,
       LogitLink,
       LogLink,
       MixedModel,
       MixedModelBootstrap,
       Normal,
       OptSummary,
       Poisson,
       ProbitLink,
       RaggedArray,
       RandomEffectsTerm,
       ReMat,
       SeqDiffCoding,
       SqrtLink,
       UniformBlockDiagonal,
       VarCorr,

       aic,
       aicc,
       bic,
       coef,
       coefnames,
       coefpvalues,
       coeftable,
       cond,
       condVar,
       describeblocks,
       deviance,
       dispersion,
       dispersion_parameter,
       dof,
       dof_residual,
       fit,
       fit!,
       fitted,
       fixef,
       fixefnames,
       fulldummy,
       fnames,
       GHnorm,
       issingular,
       leverage,
       levels,
       logdet,
       loglikelihood,
       lowerbd,
       nobs,
       objective,
       parametricbootstrap,
       pirls!,
       predict,
       pwrss,
       ranef,
       raneftables,
       rank,
       refarray,
       refit!,
       refpool,
       refvalue,
       replicate,
       residuals,
       response,
       shortestcovint,
       sdest,
       setθ!,
       simulate!,
       sparse,
       std,
       stderror,
       updateL!,
       varest,
       vcov,
       zerocorr,
       zerocorr!

import Base: ==, *

"""
    MixedModel

Abstract type for mixed models.  MixedModels.jl implements two subtypes:
`LinearMixedModel` and `GeneralizedLinearMixedModel`.  See the documentation for
each for more details.

This type is primarily used for dispatch in `fit`.  Without a distribution and
link function specified, a `LinearMixedModel` will be fit.  When a
distribution/link function is provided, a `GeneralizedLinearModel` is fit,
unless that distribution is `Normal` and the link is `IdentityLink`, in which
case the resulting GLMM would be equivalent to a `LinearMixedModel` anyway and
so the simpler, equivalent `LinearMixedModel` will be fit instead.
"""
abstract type MixedModel{T} <: StatsModels.RegressionModel end # model with fixed and random effects

function __init__()
    global TestData = artifact"TestData"
end

include("utilities.jl")
include("arraytypes.jl")
include("varcorr.jl")
include("femat.jl")
include("remat.jl")
include("optsummary.jl")
include("schema.jl")
include("randomeffectsterm.jl")
include("linearmixedmodel.jl")
include("gausshermite.jl")
include("generalizedlinearmixedmodel.jl")
include("mixedmodel.jl")
include("likelihoodratiotest.jl")
include("linalg/pivot.jl")
include("linalg/cholUnblocked.jl")
include("linalg/rankUpdate.jl")
include("linalg/logdet.jl")
include("linalg.jl")
include("simulate.jl")
include("bootstrap.jl")
include("blockdescription.jl")
include("grouping.jl")

end # module<|MERGE_RESOLUTION|>--- conflicted
+++ resolved
@@ -43,11 +43,8 @@
        Gamma,
        GeneralizedLinearMixedModel,
        HelmertCoding,
-<<<<<<< HEAD
+       HypothesisCoding,
        IdentityLink,
-=======
-       HypothesisCoding,
->>>>>>> ff776dc6
        InverseGaussian,
        InverseLink,
        LinearMixedModel,
