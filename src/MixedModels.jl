--- conflicted
+++ resolved
@@ -1,10 +1,6 @@
 module MixedModels
 
-<<<<<<< HEAD
 using BlockArrays, CategoricalArrays, Tables, Distributions, GLM, 
-=======
-using ArgCheck, BlockArrays, CategoricalArrays, DataFrames, Distributions, GLM,
->>>>>>> 3b072bce
     LinearAlgebra, NLopt, Random, ProgressMeter, Showoff, SparseArrays, StaticArrays,
     Statistics, StatsBase, StatsModels
 
