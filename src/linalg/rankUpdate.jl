"""
    rankUpdate!(C, A)
    rankUpdate!(C, A, α)
    rankUpdate!(C, A, α, β)

A rank-k update, C := β*C + α*A'A, of a Hermitian (Symmetric) matrix.

`α` and `β` both default to 1.0.  When `α` is -1.0 this is a downdate operation.
The name `rankUpdate!` is borrowed from [https://github.com/andreasnoack/LinearAlgebra.jl]
The order of the arguments
"""
function rankUpdate! end

<<<<<<< HEAD
=======
function rankUpdate!(C::AbstractMatrix, a::AbstractArray, α, β)
    error("We haven't implemented a method for $(typeof(C)), $(typeof(a)). Please file an issue on GitHub.")
end

>>>>>>> 2f9d423e
function rankUpdate!(C::HermOrSym{T,S}, a::StridedVector{T}, α, β) where {T,S}
    isone(β) || throw(ArgumentError("isone(β) is false"))
    BLAS.syr!(C.uplo, T(α), a, C.data)
    C  ## to ensure that the return value is HermOrSym
end

function rankUpdate!(C::HermOrSym{T,S}, A::StridedMatrix{T}, α, β) where {T,S}
    BLAS.syrk!(C.uplo, 'N', T(α), A, T(β), C.data)
    C
end

function rankUpdate!(C::HermOrSym{T,S}, A::SparseMatrixCSC{T}, α, β) where {T,S}
    A.m == size(C, 2) || throw(DimensionMismatch())
    C.uplo == 'L' || throw(ArgumentError("C.uplo must be 'L'"))
    Cd = C.data
    isone(β) || rmul!(LowerTriangular(Cd), β)
    rv = rowvals(A)
    nz = nonzeros(A)
    @inbounds for jj = 1:A.n
        rangejj = nzrange(A, jj)
        lenrngjj = length(rangejj)
        for (k, j) in enumerate(rangejj)
            anzj = α * nz[j]
            rvj = rv[j]
            for i = k:lenrngjj
                kk = rangejj[i]
                Cd[rv[kk], rvj] += nz[kk] * anzj
            end
        end
    end
    C
end

function rankUpdate!(C::HermOrSym, A::BlockedSparse, α, β)
    rankUpdate!(C, sparse(A), α, β)
end

function rankUpdate!(
    C::HermOrSym{T,Diagonal{T,Vector{T}}},
    A::SparseMatrixCSC{T},
    α,
    β,
) where {T}
    dd = C.data.diag
    A.m == length(dd) || throw(DimensionMismatch())
    isone(β) || rmul!(dd, β)
    all(isone.(diff(A.colptr))) || throw(ArgumentError("Columns of A must have exactly 1 nonzero"))
    for (r, nz) in zip(rowvals(A), nonzeros(A))
        dd[r] += α * abs2(nz)
    end
    C
end

function rankUpdate!(C::HermOrSym{T,Diagonal{T}}, A::BlockedSparse{T}, α, β) where {T}
    rankUpdate!(C, sparse(A), α, β)
end

function rankUpdate!(
    C::HermOrSym{T,UniformBlockDiagonal{T}}, 
    A::BlockedSparse{T,S},
    α,
    β,
) where {T,S}
    Ac = A.cscmat
    cp = Ac.colptr
    all(diff(cp) .== S) || throw(ArgumentError("Columns of A must have exactly $S nonzeros"))
    Cdat = C.data.data
    j, k, l = size(Cdat)
    S == j == k && div(Ac.m, S) == l ||
    throw(DimensionMismatch("div(A.cscmat.m, S) ≠ size(C.data.data, 3)"))
    nz = Ac.nzval
    rv = Ac.rowval
    for j = 1:Ac.n
        nzr = nzrange(Ac, j)
        BLAS.syr!('L', α, view(nz, nzr), view(Cdat, :, :, div(rv[last(nzr)], S)))
    end
    C
end
#=  I don't think Diagonal A can occur after the terms with the same grouping factor have been amalgamated.
function rankUpdate!(C::HermOrSym{T,Diagonal{T}}, A::Diagonal{T}, α, β) where {T}
    Cdiag = C.data.diag
    if length(Cdiag) ≠ length(A.diag)
        throw(DimensionMismatch("length(C.data.diag) ≠ length(A.diag)"))
    end

<<<<<<< HEAD
    Cdiag = β .* Cdiag .+ α .* abs2.(A.diag)
=======
    Cdiag .= β .* Cdiag .+ α .* abs2.(A.diag)
>>>>>>> 2f9d423e
    C
end

function rankUpdate!(C::HermOrSym{T,Matrix{T}}, A::Diagonal{T}, α, β) where {T}
    Adiag, Cdata = A.diag, C.data
    length(Adiag) == size(C, 2) || throw(DimensionMismatch())
    for (i, a) in zip(diagind(Cdata), Adiag)
        Cdata[i] = β * Cdata[i] + α * abs2(a)
    end
    C
end
=#<|MERGE_RESOLUTION|>--- conflicted
+++ resolved
@@ -11,13 +11,6 @@
 """
 function rankUpdate! end
 
-<<<<<<< HEAD
-=======
-function rankUpdate!(C::AbstractMatrix, a::AbstractArray, α, β)
-    error("We haven't implemented a method for $(typeof(C)), $(typeof(a)). Please file an issue on GitHub.")
-end
-
->>>>>>> 2f9d423e
 function rankUpdate!(C::HermOrSym{T,S}, a::StridedVector{T}, α, β) where {T,S}
     isone(β) || throw(ArgumentError("isone(β) is false"))
     BLAS.syr!(C.uplo, T(α), a, C.data)
@@ -76,7 +69,7 @@
 end
 
 function rankUpdate!(
-    C::HermOrSym{T,UniformBlockDiagonal{T}}, 
+    C::HermOrSym{T,UniformBlockDiagonal{T}},
     A::BlockedSparse{T,S},
     α,
     β,
@@ -103,11 +96,7 @@
         throw(DimensionMismatch("length(C.data.diag) ≠ length(A.diag)"))
     end
 
-<<<<<<< HEAD
-    Cdiag = β .* Cdiag .+ α .* abs2.(A.diag)
-=======
     Cdiag .= β .* Cdiag .+ α .* abs2.(A.diag)
->>>>>>> 2f9d423e
     C
 end
 
