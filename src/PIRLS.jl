<<<<<<< HEAD
function fixef(m::GeneralizedLinearMixedModel{T}, permuted=true) where T
    permuted && return m.β
    Xtrm = m.LMM.trms[end - 1]
    iperm = invperm(Xtrm.piv)
    p = length(iperm)
    r = Xtrm.rank
    r == p ? m.β[iperm] : copy!(fill(-zero(T), p), m.β)[iperm]
end
=======
function StatsBase.dof(m::GeneralizedLinearMixedModel)
    length(m.β) + length(m.θ) + GLM.dispersion_parameter(m.resp.d)
end

fixef(m::GeneralizedLinearMixedModel) = m.β
>>>>>>> 3a080239

"""
    glmm(f::Formula, fr::ModelFrame, d::Distribution[, l::GLM.Link])

Return a `GeneralizedLinearMixedModel` object.

The value is ready to be `fit!` but has not yet been fit.
"""
function glmm(f::Formula, fr::AbstractDataFrame, d::Distribution, l::Link; wt=[], offset=[],
              contrasts = Dict())
    if d == Binomial() && isempty(wt)
        d = Bernoulli()
    end
    LMM = lmm(f, fr; weights = wt, contrasts=contrasts, rdist=d)
    X = LMM.trms[end - 1].x
    T = eltype(X)
    y = copy(model_response(LMM))
    if isempty(wt)
        LMM = LinearMixedModel(LMM.formula, LMM.trms, ones(y), LMM.A, LMM.L, LMM.optsum)
    end
    updateL!(setθ!(LMM, getθ(LMM)))
            # fit a glm to the fixed-effects only - awkward syntax is to by-pass a test
    gl = isempty(wt) ? glm(X, y, d, l) : glm(X, y, d, l, wts=wt)
    β = coef(gl)
    u = [zeros(T, vsize(t), nlevs(t)) for t in reterms(LMM)]
    res = GeneralizedLinearMixedModel(LMM, β, copy(β), getθ(LMM), copy.(u), u,
        zeros.(u), gl.rr, similar(y), oftype(y, wt))
    setβθ!(res, vcat(coef(gl), getθ(LMM)))
    LaplaceDeviance!(res)
    res
end

glmm(f::Formula, fr::AbstractDataFrame, d::Distribution; wt=[], offset=[], contrasts=Dict()) =
    glmm(f, fr, d, GLM.canonicallink(d), wt=wt, offset=offset, contrasts=contrasts)

"""
    LaplaceDeviance(m::GeneralizedLinearMixedModel{T})::T where T

Return the Laplace approximation to the deviance of `m`.

If the distribution `D` does not have a scale parameter the Laplace approximation
is defined as the squared length of the conditional modes, `u`, plus the determinant
of `Λ'Z'WZΛ + I`, plus the sum of the squared deviance residuals.
"""
LaplaceDeviance(m::GeneralizedLinearMixedModel{T}) where T =
    T(sum(m.resp.devresid) + logdet(m) + sum(u -> sum(abs2, u), m.u))

"""
    LaplaceDeviance!(m::GeneralizedLinearMixedModel)

Update `m.η`, `m.μ`, etc., install the working response and working weights in
`m.LMM`, update `m.LMM.A` and `m.LMM.R`, then evaluate `LaplaceDeviance`.
"""
function LaplaceDeviance!(m::GeneralizedLinearMixedModel)
    updateη!(m)
    GLM.wrkresp!(vec(m.LMM.trms[end].x), m.resp)
    reweight!(m.LMM, m.resp.wrkwt)
    LaplaceDeviance(m)
end

function loglikelihood(m::GeneralizedLinearMixedModel{T}) where T
    accum = zero(T)
    D = Distribution(m.resp)
    if D <: Binomial
        for (μ, y, n) in zip(m.resp.mu, m.resp.y, m.wt)
            accum += logpdf(D(round(Int, n), μ), round(Int, y * n))
        end
    else
        for (μ, y) in zip(m.resp.mu, m.resp.y)
            accum += logpdf(D(μ), y)
        end
    end
    accum - (mapreduce(u -> sum(abs2, u), + , m.u) + logdet(m)) / 2
end

function lowerbd(m::GeneralizedLinearMixedModel)
    lb = lowerbd(m.LMM)
    vcat(fill(convert(eltype(lb), -Inf), size(m.β)), lb)
end

StatsBase.nobs(m::GeneralizedLinearMixedModel) = length(m.η)

"""
    updateη!(m::GeneralizedLinearMixedModel)

Update the linear predictor, `m.η`, from the offset and the `B`-scale random effects.
"""
function updateη!(m::GeneralizedLinearMixedModel)
    η = m.η
    b = m.b
    u = m.u
    trms = m.LMM.trms
    A_mul_B!(η, trms[end - 1].x, m.β)
    for i in eachindex(b)
        unscaledre!(η, trms[i], Λ_mul_B!(b[i], trms[i], u[i]))
    end
    updateμ!(m.resp, η)
    m
end

average(a::T, b::T) where {T <: AbstractFloat} = (a + b) / 2

"""
    pirls!(m::GeneralizedLinearMixedModel)

Use Penalized Iteratively Reweighted Least Squares (PIRLS) to determine the conditional
modes of the random effects.

When `varyβ` is true both `u` and `β` are optimized with PIRLS.  Otherwise only `u` is
optimized and `β` is held fixed.

Passing `verbose = true` provides verbose output of the iterations.
"""
function pirls!(m::GeneralizedLinearMixedModel{T}, varyβ::Bool=false, verbose::Bool=false) where T
    iter, maxiter, obj = 0, 100, T(-Inf)
    u₀ = m.u₀
    u = m.u
    β = m.β
    β₀ = m.β₀
    lm = m.LMM
    for j in eachindex(u)         # start from u all zeros
        copy!(u₀[j], fill!(u[j], 0))
    end
    varyβ && copy!(β₀, β)
    obj₀ = LaplaceDeviance!(m) * 1.0001
    verbose && @show(varyβ, obj₀, β)

    while iter < maxiter
        iter += 1
        varyβ && Ac_ldiv_B!(feL(m), copy!(β, lm.L.data.blocks[end, end - 1]))
        ranef!(u, m.LMM, β, true) # solve for new values of u
        obj = LaplaceDeviance!(m) # update GLM vecs and evaluate Laplace approx
        verbose && @show(iter, obj)
        nhalf = 0
        while obj > obj₀
            nhalf += 1
            if nhalf > 10
                if iter < 2
                    throw(ErrorException("number of averaging steps > 10"))
                end
                break
            end
            for i in eachindex(u)
                map!(average, u[i], u[i], u₀[i])
            end
            varyβ && map!(average, β, β, β₀)
            obj = LaplaceDeviance!(m)
            verbose && @show(nhalf, obj)
        end
        if isapprox(obj, obj₀; atol = 0.00001)
            break
        end
        copy!.(u₀, u)
        copy!(β₀, β)
        obj₀ = obj
    end
    obj
end

"""
    setβθ!(m::GeneralizedLinearMixedModel, v)

Set the parameter vector, `:βθ`, of `m` to `v`.

`βθ` is the concatenation of the fixed-effects, `β`, and the covariance parameter, `θ`.
"""
function setβθ!(m::GeneralizedLinearMixedModel, v)
    setβ!(m, v)
    setθ!(m, view(v, (length(m.β) + 1) : length(v)))
end

function setβ!(m::GeneralizedLinearMixedModel, v)
    β = m.β
    copy!(β, view(v, 1 : length(β)))
    m
end

function setθ!(m::GeneralizedLinearMixedModel, v)
    setθ!(m.LMM, copy!(m.θ, v))
    m
end

sdest(m::GeneralizedLinearMixedModel{T}) where T = convert(T, NaN)

"""
    fit!(m::GeneralizedLinearMixedModel[, verbose = false, fast = false])

Optimize the objective function for `m`.

When `fast` is `true` a potentially much faster but slightly less accurate algorithm, in
which `pirls!` optimizes both the random effects and the fixed-effects parameters,
is used.
"""
function StatsBase.fit!(m::GeneralizedLinearMixedModel{T};
                        verbose::Bool=false, fast::Bool=false) where T
    β = m.β
    lm = m.LMM
    optsum = lm.optsum
    if !fast
        fit!(m, verbose=verbose, fast=true)
        optsum.lowerbd = vcat(fill!(similar(β), T(-Inf)), optsum.lowerbd)
        optsum.initial = vcat(β, m.θ)
        optsum.final = copy(optsum.initial)
        optsum.initial_step = vcat(stderr(m) ./ 3, min.(T(0.05), m.θ ./ 4))
    end
    setpar! = fast ? setθ! : setβθ!
    feval = 0
    function obj(x, g)
        isempty(g) || error("gradient not defined for this model")
        feval += 1
        val = pirls!(setpar!(m, x), fast)
        feval == 1 && (optsum.finitial = val)
        verbose && println("f_", feval, ": ", round(val, 5), " ", x)
        val
    end
    opt = Opt(optsum)
    NLopt.min_objective!(opt, obj)
    fmin, xmin, ret = NLopt.optimize(opt, copy!(optsum.final, optsum.initial))
    ## check if very small parameter values bounded below by zero can be set to zero
    xmin_ = copy(xmin)
    for i in eachindex(xmin_)
        if iszero(optsum.lowerbd[i]) && zero(T) < xmin_[i] < T(0.001)
            xmin_[i] = zero(T)
        end
    end
    if xmin ≠ xmin_
        if (zeroobj = obj(xmin_, T[])) ≤ (fmin + 1.e-5)
            fmin = zeroobj
            copy!(xmin, xmin_)
        end
    end
    ## ensure that the parameter values saved in m are xmin
    pirls!(setpar!(m, xmin), fast)
    optsum.feval = feval
    optsum.final = xmin
    optsum.fmin = fmin
    optsum.returnvalue = ret
    ret == :ROUNDOFF_LIMITED && warn("NLopt was roundoff limited")
    if ret ∈ [:FAILURE, :INVALID_ARGS, :OUT_OF_MEMORY, :FORCED_STOP, :MAXEVAL_REACHED]
        warn("NLopt optimization failure: $ret")
    end
    m
end

function Base.show(io::IO, m::GeneralizedLinearMixedModel)
    println(io, "Generalized Linear Mixed Model fit by minimizing the Laplace approximation to the deviance")
    println(io, "  ", m.LMM.formula)
    println(io, "  Distribution: ", Distribution(m.resp))
    println(io, "  Link: ", Link(m.resp), "\n")
    println(io, string("  Deviance (Laplace approximation): ", @sprintf("%.4f", LaplaceDeviance(m))), "\n")

    show(io,VarCorr(m))
    gl = grplevels(m.LMM)
    print(io, "\n Number of obs: ", length(m.η), "; levels of grouping factors: ", gl[1])
    for l in gl[2:end]
        print(io, ", ", l)
    end
    println(io)
    println(io, "\nFixed-effects parameters:")
    show(io, coeftable(m))
end

varest(m::GeneralizedLinearMixedModel{T}) where T = one(T)<|MERGE_RESOLUTION|>--- conflicted
+++ resolved
@@ -1,4 +1,7 @@
-<<<<<<< HEAD
+function StatsBase.dof(m::GeneralizedLinearMixedModel)
+    length(m.β) + length(m.θ) + GLM.dispersion_parameter(m.resp.d)
+end
+
 function fixef(m::GeneralizedLinearMixedModel{T}, permuted=true) where T
     permuted && return m.β
     Xtrm = m.LMM.trms[end - 1]
@@ -7,13 +10,6 @@
     r = Xtrm.rank
     r == p ? m.β[iperm] : copy!(fill(-zero(T), p), m.β)[iperm]
 end
-=======
-function StatsBase.dof(m::GeneralizedLinearMixedModel)
-    length(m.β) + length(m.θ) + GLM.dispersion_parameter(m.resp.d)
-end
-
-fixef(m::GeneralizedLinearMixedModel) = m.β
->>>>>>> 3a080239
 
 """
     glmm(f::Formula, fr::ModelFrame, d::Distribution[, l::GLM.Link])
