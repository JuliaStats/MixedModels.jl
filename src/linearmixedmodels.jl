type LinearMixedModel <: MixedModel
    lmb::LMMBase
    s::PLSSolver
end

type LinearMixedModel <: MixedModel
    lmb::LMMBase
    pls::PLSSolver
end

function θ!(lmm::LinearMixedModel,v::Vector{Float64})
    θ!(lmm.lmb,v)
    A_ldiv_B!(updateL!(lmm.pls,lmm.lmb),lmm.lmb)
    objective(lmm)
end

## Delegate methods to the lmb member
Base.size(m::LinearMixedModel) = size(m.lmb)
Base.scale(m::LinearMixedModel) = scale(m.lmb)
Base.scale(m::LinearMixedModel,sqr::Bool) = scale(m.lmb,sqr)

StatsBase.coef(m::LinearMixedModel) = coef(m.lmb)
StatsBase.model_response(m::LinearMixedModel) = model_response(m.lmb)
StatsBase.nobs(m::LinearMixedModel) = nobs(m.lmb)

## methods for generics local to this package
ranef(m::LinearMixedModel,uscale::Bool) = ranef(m.lmb,uscale)
for f in (:fixef, :fnames, :grplevels, :isfit, :isnested, :isscalar,
          :lower, :nθ, :pwrss, :ranef, :rss, :Zt, :ZXt, :θ)
    @eval begin
        $f(m::LinearMixedModel) = $f(m.lmb)
    end
end

## FixME: Change the definition so that one choice is for the combined L and RX

## Delegate methods to the pls member
Base.logdet(m::LinearMixedModel) = logdet(m.pls)
Base.logdet(m::LinearMixedModel,RX::Bool) = logdet(m.pls,RX)

## coeftable(m) -> DataFrame : the coefficients table
function StatsBase.coeftable(m::LinearMixedModel)
    fe = fixef(m)
    se = stderr(m)
    CoefTable(hcat(fe,se,fe./se), ["Estimate","Std.Error","z value"], ASCIIString[])
end

## deviance(m) -> Float64
function StatsBase.deviance(m::LinearMixedModel)
    lmb = m.lmb
    lmb.fit || error("model m has not been fit")
    !lmb.REML ? objective(m) : NaN
end

## fit(m) -> m Optimize the objective using BOBYQA from the NLopt package
function StatsBase.fit(m::LinearMixedModel, verbose=false)
    if !isfit(m)
        th = θ(m); k = length(th)
        opt = NLopt.Opt(:LN_BOBYQA, k)
        NLopt.ftol_abs!(opt, 1e-6)    # criterion on deviance changes
        NLopt.xtol_abs!(opt, 1e-6)    # criterion on all parameter value changes
        NLopt.lower_bounds!(opt, lower(m))
        function obj(x::Vector{Float64}, g::Vector{Float64})
            length(g) == 0 || error("gradient evaluations are not provided")
            objective!(m,x)
        end
        if verbose
            count = 0
            function vobj(x::Vector{Float64}, g::Vector{Float64})
                length(g) == 0 || error("gradient evaluations are not provided")
                count += 1
                val = objective!(m,x)
                print("f_$count: $(round(val,5)), [")
                showcompact(x[1])
                for i in 2:length(x) print(","); showcompact(x[i]) end
                println("]")
                val
            end
            NLopt.min_objective!(opt, vobj)
        else
            NLopt.min_objective!(opt, obj)
        end
        fmin, xmin, ret = NLopt.optimize(opt, th)
        if verbose println(ret) end
        m.lmb.fit = true
    end
    m
end

function lrt(mods::LinearMixedModel...)
    if (nm = length(mods)) <= 1
        error("at least two models are required for an lrt")
    end
    m1 = mods[1]; n = nobs(m1)
    for i in 2:nm
        if nobs(mods[i]) != n
            error("number of observations must be constant across models")
        end
    end
    mods = mods[sortperm([npar(m)::Int for m in mods])]
    df = [npar(m)::Int for m in mods]
    dev = [deviance(m)::Float64 for m in mods]
    csqr = [NaN, [(dev[i-1]-dev[i])::Float64 for i in 2:nm]]
    pval = [NaN, [ccdf(Chisq(df[i]-df[i-1]),csqr[i])::Float64 for i in 2:nm]]
    DataFrame(Df = df, Deviance = dev, Chisq=csqr,pval=pval)
end

## objective(m) -> deviance or REML criterion according to m.REML
function objective(m::LinearMixedModel)
    n,p,q,k = size(m)
<<<<<<< HEAD
    lmb = m.lmb
    s = m.s
    fn = float64(n - (lmb.REML ? p : 0))
    logdet(s,false) + fn*(1.+log(2π*pwrss(lmb)/fn)) + (lmb.REML ? logdet(s) : 0.)
end

## objective!(m,θ) -> install new θ parameters and evaluate the objective.
function objective!(m::LinearMixedModel,θ::Vector{Float64})
    updateμ!(A_ldiv_B!(update!(m.s,θ!(m.lmb,θ)),m.lmb))
    objective(m)
=======
    REML = m.lmb.REML
    fn = float64(n - (REML ? p : 0))
    logdet(m,false) + fn*(1.+log(2.pi*pwrss(m)/fn)) + (REML ? logdet(m) : 0.)
end

##  reml!(m,v=true) -> m : Set m.REML to v.  If m.REML is modified, unset m.fit
function reml!(m::LinearMixedModel,v=true)
    v == m.REML && return m
    m.REML = v; m.fit = false
    m
>>>>>>> 4706ee3a
end

rss(m::LinearMixedModel) = rss(m.lmb)

## scale(m) -> estimate, s, of the scale parameter
## scale(m,true) -> estimate, s^2, of the squared scale parameter
function Base.scale(m::LinearMixedModel, sqr=false)
    n,p = size(m); ssqr = pwrss(m)/float64(n - (m.REML ? p : 0))
    sqr ? ssqr : sqrt(ssqr)
end

function Base.show(io::IO, m::LinearMixedModel)
    fit(m)
    n,p,q,k = size(m)
    lmb = m.lmb
    REML = lmb.REML
    @printf(io, "Linear mixed model fit by %s\n", REML ? "REML" : "maximum likelihood")

    oo = objective(m)
    if REML
        @printf(io, " REML criterion: %f", oo)
    else
        @printf(io, " logLik: %f, deviance: %f", -oo/2., oo)
    end
    println(io); println(io)

    @printf(io, " Variance components:\n                Variance    Std.Dev.\n")
    stdm = std(m.lmb)
    fnms = vcat(m.lmb.fnms,"Residual")
    for i in 1:length(fnms)
        si = stdm[i]
        print(io, " ", rpad(fnms[i],12))
        @printf(io, " %10f  %10f\n", abs2(si[1]), si[1])
        for j in 2:length(si)
            @printf(io, "             %10f  %10f\n", abs2(si[j]), si[j])
        end
    end
    gl = grplevels(m)
    @printf(io," Number of obs: %d; levels of grouping factors: %d", n, gl[1])
    for l in gl[2:end] @printf(io, ", %d", l) end
    println(io)
    @printf(io,"\n  Fixed-effects parameters:\n")
    show(io,coeftable(m))
end

## stderr(m) -> standard errors of fixed-effects parameters
StatsBase.stderr(m::LinearMixedModel) = sqrt(diag(vcov(m)))

## vcov(m) -> estimated variance-covariance matrix of the fixed-effects parameters
StatsBase.vcov(m::LinearMixedModel) = scale(m,true) * inv(cholfact(m.s))<|MERGE_RESOLUTION|>--- conflicted
+++ resolved
@@ -108,7 +108,6 @@
 ## objective(m) -> deviance or REML criterion according to m.REML
 function objective(m::LinearMixedModel)
     n,p,q,k = size(m)
-<<<<<<< HEAD
     lmb = m.lmb
     s = m.s
     fn = float64(n - (lmb.REML ? p : 0))
@@ -119,28 +118,9 @@
 function objective!(m::LinearMixedModel,θ::Vector{Float64})
     updateμ!(A_ldiv_B!(update!(m.s,θ!(m.lmb,θ)),m.lmb))
     objective(m)
-=======
-    REML = m.lmb.REML
-    fn = float64(n - (REML ? p : 0))
-    logdet(m,false) + fn*(1.+log(2.pi*pwrss(m)/fn)) + (REML ? logdet(m) : 0.)
-end
-
-##  reml!(m,v=true) -> m : Set m.REML to v.  If m.REML is modified, unset m.fit
-function reml!(m::LinearMixedModel,v=true)
-    v == m.REML && return m
-    m.REML = v; m.fit = false
-    m
->>>>>>> 4706ee3a
 end
 
 rss(m::LinearMixedModel) = rss(m.lmb)
-
-## scale(m) -> estimate, s, of the scale parameter
-## scale(m,true) -> estimate, s^2, of the squared scale parameter
-function Base.scale(m::LinearMixedModel, sqr=false)
-    n,p = size(m); ssqr = pwrss(m)/float64(n - (m.REML ? p : 0))
-    sqr ? ssqr : sqrt(ssqr)
-end
 
 function Base.show(io::IO, m::LinearMixedModel)
     fit(m)
