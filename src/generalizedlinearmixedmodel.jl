--- conflicted
+++ resolved
@@ -429,16 +429,10 @@
     mu  = r.mu
     d   = r.d
     accum = (
-<<<<<<< HEAD
         if length(wts) == length(y)
             ϕ = deviance(r)/sum(wts)
             sum(GLM.loglik_obs(d, y[i], mu[i], wts[i], ϕ)
                         for i in eachindex(y, mu, wts))
-=======
-        if D <: Binomial
-            sum(logpdf(D(round(Int, n), μ), round(Int, y * n))
-                for (μ, y, n) in zip(r.mu, r.y, m.wt))
->>>>>>> ff776dc6
         else
             ϕ = deviance(r)/length(y)
             sum(GLM.loglik_obs(d, y[i], mu[i], 1, ϕ) for i in eachindex(y, mu))
