"""
    GeneralizedLinearMixedModel

Generalized linear mixed-effects model representation

# Fields
- `LMM`: a [`LinearMixedModel`](@ref) - the local approximation to the GLMM.
- `β`: the pivoted and possibly truncated fixed-effects vector
- `β₀`: similar to `β`. Used in the PIRLS algorithm if step-halving is needed.
- `θ`: covariance parameter vector
- `b`: similar to `u`, equivalent to `broadcast!(*, b, LMM.Λ, u)`
- `u`: a vector of matrices of random effects
- `u₀`: similar to `u`.  Used in the PIRLS algorithm if step-halving is needed.
- `resp`: a `GlmResp` object
- `η`: the linear predictor
- `wt`: vector of prior case weights, a value of `T[]` indicates equal weights.
The following fields are used in adaptive Gauss-Hermite quadrature, which applies
only to models with a single random-effects term, in which case their lengths are
the number of levels in the grouping factor for that term.  Otherwise they are
zero-length vectors.
- `devc`: vector of deviance components
- `devc0`: vector of deviance components at offset of zero
- `sd`: approximate standard deviation of the conditional density
- `mult`: multiplier

# Properties

In addition to the fieldnames, the following names are also accessible through the `.` extractor

- `theta`: synonym for `θ`
- `beta`: synonym for `β`
- `σ` or `sigma`: common scale parameter (value is `NaN` for distributions without a scale parameter)
- `lowerbd`: vector of lower bounds on the combined elements of `β` and `θ`
- `formula`, `trms`, `A`, `L`, and `optsum`: fields of the `LMM` field
- `X`: fixed-effects model matrix
- `y`: response vector

"""
struct GeneralizedLinearMixedModel{T<:AbstractFloat, D<:Distribution} <: MixedModel{T}
    LMM::LinearMixedModel{T}
    β::Vector{T}
    β₀::Vector{T}
    θ::Vector{T}
    b::Vector{Matrix{T}}
    u::Vector{Matrix{T}}
    u₀::Vector{Matrix{T}}
    resp::GLM.GlmResp
    η::Vector{T}
    wt::Vector{T}
    devc::Vector{T}
    devc0::Vector{T}
    sd::Vector{T}
    mult::Vector{T}
end

function StatsBase.coef(m::GeneralizedLinearMixedModel{T}) where {T}
    piv = m.LMM.feterm.piv
    invpermute!(copyto!(fill(T(-0.0), length(piv)), m.β), piv)
end

function StatsBase.coeftable(m::GeneralizedLinearMixedModel)
    co = coef(m)
    se = stderror(m)
    z = co ./ se
    pvalue = ccdf.(Chisq(1), abs2.(z))
    CoefTable(
        hcat(co, se, z, pvalue),
        ["Coef.", "Std. Error", "z", "Pr(>|z|)"],
        coefnames(m),
        4, # pvalcol
        3, # teststatcol
    )
end

"""
    deviance(m::GeneralizedLinearMixedModel{T}, nAGQ=1)::T where {T}

Return the deviance of `m` evaluated by the Laplace approximation (`nAGQ=1`)
or `nAGQ`-point adaptive Gauss-Hermite quadrature.

If the distribution `D` does not have a scale parameter the Laplace approximation
is the squared length of the conditional modes, ``u``, plus the determinant
of ``Λ'Z'WZΛ + I``, plus the sum of the squared deviance residuals.
"""
function StatsBase.deviance(m::GeneralizedLinearMixedModel{T}, nAGQ = 1) where {T}
    nAGQ == 1 && return T(sum(m.resp.devresid) + logdet(m) + sum(u -> sum(abs2, u), m.u))
    u = vec(first(m.u))
    u₀ = vec(first(m.u₀))
    copyto!(u₀, u)
    ra = RaggedArray(m.resp.devresid, first(m.LMM.reterms).refs)
    devc0 = sum!(map!(abs2, m.devc0, u), ra)  # the deviance components at z = 0
    sd = map!(inv, m.sd, first(m.LMM.L).diag)
    mult = fill!(m.mult, 0)
    devc = m.devc
    for (z, w) in GHnorm(nAGQ)
        if !iszero(w)
            if iszero(z)  # devc == devc0 in this case
                mult .+= w
            else
                @. u = u₀ + z * sd
                updateη!(m)
                sum!(map!(abs2, devc, u), ra)
                @. mult += exp((abs2(z) + devc0 - devc) / 2) * w
            end
        end
    end
    copyto!(u, u₀)
    updateη!(m)
    sum(devc0) - 2 * (sum(log, mult) + sum(log, sd))
end

StatsBase.deviance(m::GeneralizedLinearMixedModel) = deviance(m, m.optsum.nAGQ)

fixef(m::GeneralizedLinearMixedModel) = m.β

function fixef!(v::AbstractVector{T}, m::GeneralizedLinearMixedModel{T}) where T
    copyto!(fill!(v, -zero(T)), m.β)
end

objective(m::GeneralizedLinearMixedModel) = deviance(m)

"""
    GLM.wrkresp!(v::AbstractVector{T}, resp::GLM.GlmResp{AbstractVector{T}})

A copy of a method from GLM that generalizes the types in the signature
"""
function GLM.wrkresp!(v::AbstractVector{T}, r::GLM.GlmResp{Vector{T}}) where {T<:AbstractFloat}
    v .= r.eta .+ r.wrkresid
    isempty(r.offset) && return v
    v .-= r.offset
end

"""
    deviance!(m::GeneralizedLinearMixedModel, nAGQ=1)

Update `m.η`, `m.μ`, etc., install the working response and working weights in
`m.LMM`, update `m.LMM.A` and `m.LMM.R`, then evaluate the [`deviance`](@ref StatsBase.deviance).
"""
function deviance!(m::GeneralizedLinearMixedModel, nAGQ = 1)
    updateη!(m)
    GLM.wrkresp!(m.LMM.y, m.resp)
    reweight!(m.LMM, m.resp.wrkwt)
    deviance(m, nAGQ)
end

function GLM.dispersion(m::GeneralizedLinearMixedModel{T}, sqr::Bool = false) where {T}
# adapted from GLM.dispersion(::AbstractGLM, ::Bool)
# TODO: PR for a GLM.dispersion(resp::GLM.GlmResp, dof_residual::Int, sqr::Bool)
    r = m.resp
    if dispersion_parameter(r.d)
        s = sum(wt * abs2(re) for (wt, re) in zip(r.wrkwt, r.wrkresid)) / dof_residual(m)
        sqr ? s : sqrt(s)
    else
        one(T)
    end
end

GLM.dispersion_parameter(m::GeneralizedLinearMixedModel) = dispersion_parameter(m.resp.d)

Distributions.Distribution(m::GeneralizedLinearMixedModel{T,D}) where {T,D} = D

fit(
    ::Type{GeneralizedLinearMixedModel},
    f::FormulaTerm,
    tbl,
    d::Distribution = Normal(),
    l::Link = canonicallink(d);
    wts = [],
    contrasts = Dict{Symbol,Any}(),
    offset = [],
    verbose::Bool = false,
    fast::Bool = false,
    nAGQ::Integer = 1,
    progress::Bool = true,
) = fit(
    GeneralizedLinearMixedModel,
    f,
    columntable(tbl),
    d,
    l,
    wts = wts,
    offset = offset,
    contrasts = contrasts,
    verbose = verbose,
    fast = fast,
    nAGQ = nAGQ,
    progress = progress,
)

fit(
    ::Type{GeneralizedLinearMixedModel},
    f::FormulaTerm,
    tbl::Tables.ColumnTable,
    d::Distribution,
    l::Link = canonicallink(d);
    wts = [],
    contrasts = Dict{Symbol,Any}(),
    offset = [],
    verbose::Bool = false,
    fast::Bool = false,
    nAGQ::Integer = 1,
    progress::Bool = true,
) = fit!(
    GeneralizedLinearMixedModel(
        f,
        tbl,
        d,
        l,
        wts = wts,
        offset = offset,
        contrasts = contrasts,
    ),
    verbose = verbose,
    fast = fast,
    nAGQ = nAGQ,
    progress = progress,
)


fit(
    ::Type{MixedModel},
    f::FormulaTerm,
    tbl,
    d::Distribution,
    l::Link = canonicallink(d);
    wts = [],
    contrasts = Dict{Symbol,Any}(),
    offset = [],
    verbose::Bool = false,
    REML::Bool = false,
    fast::Bool = false,
    nAGQ::Integer = 1,
    progress::Bool = true,
) = fit(
    GeneralizedLinearMixedModel,
    f,
    tbl,
    d,
    l,
    wts = wts,
    contrasts = contrasts,
    offset = offset,
    verbose = verbose,
    fast = fast,
    nAGQ = nAGQ,
    progress = progress,
)

"""
    fit!(m::GeneralizedLinearMixedModel[, verbose=false, fast=false, nAGQ=1, progress=true])

Optimize the objective function for `m`.

When `fast` is `true` a potentially much faster but slightly less accurate algorithm, in
which `pirls!` optimizes both the random effects and the fixed-effects parameters,
is used.

If `progress` is `true`, the default, a `ProgressMeter.ProgressUnknown` counter is displayed.
during the iterations to minimize the deviance.  There is a delay before this display is initialized
and it may not be shown at all for models that are optimized quickly.

If `verbose` is `true`, then both the intermediate results of both the nonlinear optimization and PIRLS are also displayed on standard output.
"""
function fit!(
    m::GeneralizedLinearMixedModel{T};
    verbose::Bool = false,
    fast::Bool = false,
    nAGQ::Integer = 1,
    progress::Bool = true,
) where {T}
    β = m.β
    lm = m.LMM
    optsum = lm.optsum

    if optsum.feval > 0
        throw(ArgumentError("This model has already been fitted. Use refit!() instead."))
    end

    if !fast
        optsum.lowerbd = vcat(fill!(similar(β), T(-Inf)), optsum.lowerbd)
        optsum.initial = vcat(β, m.θ)
        optsum.final = copy(optsum.initial)
    end
    setpar! = fast ? setθ! : setβθ!
    prog = ProgressUnknown("Minimizing"; showspeed=true)
    function obj(x, g)
        isempty(g) || throw(ArgumentError("g should be empty for this objective"))
        val = deviance(pirls!(setpar!(m, x), fast, verbose), nAGQ)
        verbose && println(round(val, digits = 5), " ", x)
        progress && ProgressMeter.next!(prog; showvalues = [(:objective, val),])
        val
    end
    opt = Opt(optsum)
    NLopt.min_objective!(opt, obj)
    optsum.finitial = obj(optsum.initial, T[])
    fmin, xmin, ret = NLopt.optimize(opt, copyto!(optsum.final, optsum.initial))
    ProgressMeter.finish!(prog)
    ## check if very small parameter values bounded below by zero can be set to zero
    xmin_ = copy(xmin)
    for i in eachindex(xmin_)
        if iszero(optsum.lowerbd[i]) && zero(T) < xmin_[i] < T(0.001)
            xmin_[i] = zero(T)
        end
    end
    if xmin ≠ xmin_
        if (zeroobj = obj(xmin_, T[])) ≤ (fmin + 1.e-5)
            fmin = zeroobj
            copyto!(xmin, xmin_)
        end
    end
    ## ensure that the parameter values saved in m are xmin
    pirls!(setpar!(m, xmin), fast, verbose)
    optsum.nAGQ = nAGQ
    optsum.feval = opt.numevals
    optsum.final = xmin
    optsum.fmin = fmin
    optsum.returnvalue = ret
    _check_nlopt_return(ret)
    m
end

StatsBase.fitted(m::GeneralizedLinearMixedModel) = m.resp.mu

GeneralizedLinearMixedModel(
    f::FormulaTerm,
    tbl,
    d::Distribution,
    l::Link = canonicallink(d);
    wts = [],
    offset = [],
    contrasts = Dict{Symbol,Any}(),
) = GeneralizedLinearMixedModel(
    f,
    Tables.columntable(tbl),
    d,
    l;
    wts = wts,
    offset = offset,
    contrasts = contrasts)

GeneralizedLinearMixedModel(
    f::FormulaTerm,
    tbl::Tables.ColumnTable,
    d::Normal,
    l::IdentityLink;
    wts = [],
    offset = [],
    contrasts = Dict{Symbol,Any}(),
) = throw(ArgumentError("use LinearMixedModel for Normal distribution with IdentityLink"))

function GeneralizedLinearMixedModel(
    f::FormulaTerm,
    tbl::Tables.ColumnTable,
    d::Distribution,
    l::Link = canonicallink(d);
    wts = [],
    offset = [],
    contrasts = Dict{Symbol,Any}(),
)
    if isa(d, Binomial) && isempty(wts)
        d = Bernoulli()
    end
    (isa(d, Normal) && isa(l, IdentityLink)) &&
    throw(ArgumentError("use LinearMixedModel for Normal distribution with IdentityLink"))

    if !any(isa(d, dist) for dist in (Bernoulli, Binomial, Poisson))
        @warn """Results for families with a dispersion parameter are not reliable.
                 It is best to avoid trying to fit such models in MixedModels until
                 the authors gain a better understanding of those cases."""
    end

    LMM = LinearMixedModel(f, tbl, contrasts = contrasts; wts = wts)
    y = copy(LMM.y)
        # the sqrtwts field must be the correct length and type but we don't know those
        # until after the model is constructed if wt is empty.  Because a LinearMixedModel
        # type is immutable, another one must be created.
    if isempty(wts)
        LMM = LinearMixedModel(
            LMM.formula,
            LMM.reterms,
            LMM.Xymat,
            LMM.feterm,
            fill!(similar(y), 1),
            LMM.parmap,
            LMM.dims,
            LMM.A,
            LMM.L,
            LMM.optsum,
        )
    end
    updateL!(LMM)
        # fit a glm to the fixed-effects only
    T = eltype(LMM.Xymat)
    gl = glm(LMM.X, y, d, l, wts=convert(Vector{T}, wts), offset=convert(Vector{T}, offset))
    β = coef(gl)
    u = [fill(zero(eltype(y)), vsize(t), nlevs(t)) for t in LMM.reterms]
        # vv is a template vector used to initialize fields for AGQ
        # it is empty unless there is a single random-effects term
    vv = length(u) == 1 ? vec(first(u)) : similar(y, 0)

    res = GeneralizedLinearMixedModel{T, typeof(d)}(
        LMM,
        β,
        copy(β),
        LMM.θ,
        copy.(u),
        u,
        zero.(u),
        gl.rr,
        similar(y),
        oftype(y, wts),
        similar(vv),
        similar(vv),
        similar(vv),
        similar(vv),
    )
    deviance!(res, 1)
    res
end

function Base.getproperty(m::GeneralizedLinearMixedModel, s::Symbol)
    if s == :theta
        m.θ
    elseif s == :coef
        coef(m)
    elseif s == :beta
        m.β
    elseif s == :objective
        objective(m)
    elseif s ∈ (:σ, :sigma)
        sdest(m)
    elseif s == :σs
        σs(m)
    elseif s == :σρs
        σρs(m)
    elseif s ∈ (:A, :L, :optsum, :reterms, :Xymat, :feterm, :formula, :parmap)
        getfield(m.LMM, s)
    elseif s ∈ (:dims, :λ, :lowerbd, :corr, :PCA, :rePCA, :X,)
        getproperty(m.LMM, s)
    elseif s == :y
        m.resp.y
    else
        getfield(m, s)
    end
end

# this copy behavior matches the implicit copy behavior
# for LinearMixedModel. So this is then different than m.θ,
# which returns a reference to the same array
getθ(m::GeneralizedLinearMixedModel)  = copy(m.θ)
getθ!(v::AbstractVector{T}, m::GeneralizedLinearMixedModel{T}) where {T} = copyto!(v, m.θ)

StatsBase.islinear(m::GeneralizedLinearMixedModel) = isa(GLM.Link, GLM.IdentityLink)

GLM.Link(m::GeneralizedLinearMixedModel) = GLM.Link(m.resp)

function StatsBase.loglikelihood(m::GeneralizedLinearMixedModel{T}) where {T}
    accum = zero(T)
    # adapted from GLM.jl
    # note the use of loglik_obs to handle the different parameterizations
    # of various response distributions which may not just be location+scale
    r   = m.resp
    wts = r.wts
    y   = r.y
    mu  = r.mu
    d   = r.d
    if length(wts) == length(y)
        ϕ = deviance(r)/sum(wts)
        @inbounds for i in eachindex(y, mu, wts)
            accum += GLM.loglik_obs(d, y[i], mu[i], wts[i], ϕ)
        end
    else
        ϕ = deviance(r)/length(y)
        @inbounds for i in eachindex(y, mu)
            accum += GLM.loglik_obs(d, y[i], mu[i], 1, ϕ)
        end
    end
    accum  - (mapreduce(u -> sum(abs2, u), +, m.u) + logdet(m)) / 2
end

<<<<<<< HEAD
StatsBase.nobs(m::GeneralizedLinearMixedModel) = length(m.η)

=======
>>>>>>> b96d6c7a
Base.propertynames(m::GeneralizedLinearMixedModel, private::Bool = false) = (
    :A,
    :L,
    :theta,
    :beta,
    :coef,
    :λ,
    :σ,
    :sigma,
    :X,
    :y,
    :lowerbd,
    :objective,
    :σρs,
    :σs,
    :corr,
    :vcov,
    :PCA,
    :rePCA,
    (private ? fieldnames(GeneralizedLinearMixedModel) : (:LMM, :β, :θ, :b, :u, :resp, :wt))...,
)

"""
    pirls!(m::GeneralizedLinearMixedModel)

Use Penalized Iteratively Reweighted Least Squares (PIRLS) to determine the conditional
modes of the random effects.

When `varyβ` is true both `u` and `β` are optimized with PIRLS.  Otherwise only `u` is
optimized and `β` is held fixed.

Passing `verbose = true` provides verbose output of the iterations.
"""
function pirls!(
    m::GeneralizedLinearMixedModel{T},
    varyβ = false,
    verbose = false;
    maxiter::Integer = 10,
) where {T}
    u₀ = m.u₀
    u = m.u
    β = m.β
    β₀ = m.β₀
    lm = m.LMM
    for j in eachindex(u)         # start from u all zeros
        copyto!(u₀[j], fill!(u[j], 0))
    end
    if varyβ
        copyto!(β₀, β)
        Llast = last(lm.L)
        pp1 = size(Llast, 1)
        Ltru = view(Llast, pp1, 1:(pp1 - 1)) # name read as L'u
    end
    obj₀ = deviance!(m) * 1.0001
    if verbose
        print("varyβ = ", varyβ, ", obj₀ = ", obj₀)
        if varyβ
            print(", β = ")
            show(β)
        end
        println()
    end
    for iter = 1:maxiter
        varyβ && ldiv!(adjoint(feL(m)), copyto!(β, Ltru))
        ranef!(u, m.LMM, β, true) # solve for new values of u
        obj = deviance!(m)        # update GLM vecs and evaluate Laplace approx
        verbose && println(lpad(iter, 4), ": ", obj)
        nhalf = 0
        while obj > obj₀
            nhalf += 1
            if nhalf > 10
                if iter < 2
                    throw(ErrorException("number of averaging steps > 10"))
                end
                break
            end
            for i in eachindex(u)
                map!(average, u[i], u[i], u₀[i])
            end
            varyβ && map!(average, β, β, β₀)
            obj = deviance!(m)
            verbose && println(lpad(nhalf, 8), ", ", obj)
        end
        if isapprox(obj, obj₀; atol = 0.00001)
            break
        end
        copyto!.(u₀, u)
        copyto!(β₀, β)
        obj₀ = obj
    end
    m
end

ranef(m::GeneralizedLinearMixedModel; uscale::Bool=false) = ranef(m.LMM, uscale=uscale)

LinearAlgebra.rank(m::GeneralizedLinearMixedModel) = m.LMM.feterm.rank

"""
    refit!(m::GeneralizedLinearMixedModel[, y::Vector];
           fast::Bool = (length(m.θ) == length(m.optsum.final)),
           nAGQ::Integer = m.optsum.nAGQ,
           kwargs...)

Refit the model `m` after installing response `y`.

If `y` is omitted the current response vector is used.

If not specified, the `fast` and `nAGQ` options from the previous fit are used.
`kwargs` are the same as [`fit!`](@ref)
"""
function refit!(m::GeneralizedLinearMixedModel;
                fast::Bool = (length(m.θ) == length(m.optsum.final)),
                nAGQ::Integer = m.optsum.nAGQ, kwargs...)
    fit!(unfit!(m); fast=fast, nAGQ=nAGQ, kwargs...)
end

function refit!(m::GeneralizedLinearMixedModel, y; kwargs...)
    m_resp_y = m.resp.y
    length(y) == size(m_resp_y, 1) || throw(DimensionMismatch(""))
    copyto!(m_resp_y, y)
    refit!(m; kwargs...)
end

"""
    setβθ!(m::GeneralizedLinearMixedModel, v)

Set the parameter vector, `:βθ`, of `m` to `v`.

`βθ` is the concatenation of the fixed-effects, `β`, and the covariance parameter, `θ`.
"""
function setβθ!(m::GeneralizedLinearMixedModel, v)
    setβ!(m, v)
    setθ!(m, view(v, (length(m.β)+1):length(v)))
end

function setβ!(m::GeneralizedLinearMixedModel, v)
    β = m.β
    copyto!(β, view(v, 1:length(β)))
    m
end

function setθ!(m::GeneralizedLinearMixedModel, v)
    setθ!(m.LMM, copyto!(m.θ, v))
    m
end

function Base.setproperty!(m::GeneralizedLinearMixedModel, s::Symbol, y)
    if s == :β
        setβ!(m, y)
    elseif s == :θ
        setθ!(m, y)
    elseif s == :βθ
        setβθ!(m, y)
    else
        setfield!(m, s, y)
    end
end

"""
    sdest(m::GeneralizedLinearMixedModel)

Return the estimate of the dispersion, i.e. the standard deviation of the per-observation noise.

For models with a dispersion parameter ϕ, this is simply ϕ. For models without a
dispersion parameter, this value is `missing`. This differs from `disperion`,
which returns `1` for models without a dispersion parameter.

For Gaussian models, this parameter is often called σ.
"""
sdest(m::GeneralizedLinearMixedModel{T}) where {T} =  dispersion_parameter(m) ? dispersion(m, false) : missing

function Base.show(io::IO, ::MIME"text/plain", m::GeneralizedLinearMixedModel{T,D}) where {T,D}
    if m.optsum.feval < 0
        @warn("Model has not been fit")
        return nothing
    end
    nAGQ = m.LMM.optsum.nAGQ
    println(io, "Generalized Linear Mixed Model fit by maximum likelihood (nAGQ = $nAGQ)")
    println(io, "  ", m.LMM.formula)
    println(io, "  Distribution: ", D)
    println(io, "  Link: ", Link(m), "\n")
    nums = Ryu.writefixed.([loglikelihood(m), deviance(m), aic(m), aicc(m), bic(m)], 4)
    fieldwd = max(maximum(textwidth.(nums)) + 1, 11)
    for label in [" logLik", " deviance", "AIC", "AICc", "BIC"]
        print(io, rpad(lpad(label, (fieldwd + textwidth(label)) >> 1), fieldwd))
    end
    println(io)
    print.(Ref(io), lpad.(nums, fieldwd))
    println(io)
    println(io)

    show(io, VarCorr(m))

    print(io, " Number of obs: $(length(m.y)); levels of grouping factors: ")
    join(io, nlevs.(m.reterms), ", ")
    println(io)

    println(io, "\nFixed-effects parameters:")
    show(io, coeftable(m))
end

Base.show(io::IO,  m::GeneralizedLinearMixedModel) = show(io, MIME"text/plain"(), m)

function stderror!(v::AbstractVector{T}, m::GeneralizedLinearMixedModel{T}) where {T}
    # initialize to appropriate NaN for rank-deficient case
    fill!(v, zero(T) / zero(T))

    # the inverse permutation is done here.
    # if this is changed to access the permuted
    # model matrix directly, then don't forget to add
    # in the inverse permutation
    vcovmat = vcov(m)

    for idx in 1:size(vcovmat,1)
        v[idx] = sqrt(vcovmat[idx,idx])
    end

    v
end

function unfit!(model::GeneralizedLinearMixedModel{T}) where {T}
    deviance!(model, 1)
    reevaluateAend!(model.LMM)

    reterms = model.LMM.reterms
    optsum = model.LMM.optsum
    # we need to reset optsum so that it
    # plays nice with the modifications fit!() does
    optsum.lowerbd = mapfoldl(lowerbd, vcat, reterms)
    optsum.initial = mapfoldl(getθ, vcat, reterms)
    optsum.final = copy(optsum.initial)
    optsum.xtol_abs = fill!(copy(optsum.initial), 1.0e-10)
    optsum.initial_step = T[]
    optsum.feval = -1

    return model
end

"""
    updateη!(m::GeneralizedLinearMixedModel)

Update the linear predictor, `m.η`, from the offset and the `B`-scale random effects.
"""
function updateη!(m::GeneralizedLinearMixedModel{T}) where {T}
    η = m.η
    b = m.b
    u = m.u
    reterms = m.LMM.reterms
    mul!(η, modelmatrix(m), m.β)
    for i in eachindex(b)
        mul!(η, reterms[i], vec(mul!(b[i], reterms[i].λ, u[i])), one(T), one(T))
    end
    GLM.updateμ!(m.resp, η)
    m
end

"""
    varest(m::GeneralizedLinearMixedModel)

Returns the estimate of ϕ², the variance of the conditional distribution of Y given B.

For models with a dispersion parameter ϕ, this is simply ϕ². For models without a
dispersion parameter, this value is `missing`. This differs from `disperion`,
which returns `1` for models without a dispersion parameter.

For Gaussian models, this parameter is often called σ².
"""
varest(m::GeneralizedLinearMixedModel{T}) where {T} = dispersion_parameter(m) ? dispersion(m, true) : missing

function StatsBase.weights(m::GeneralizedLinearMixedModel{T}) where {T}
    wts = m.wt
    isempty(wts) ? ones(T, nobs(m)) : wts
end

# delegate GLMM method to LMM field
for f in (
    :feL,
    :fetrm,
    :fixefnames,
    :(LinearAlgebra.logdet),
    :lowerbd,
    :PCA,
    :rePCA,
)
    @eval begin
        $f(m::GeneralizedLinearMixedModel) = $f(m.LMM)
    end
end<|MERGE_RESOLUTION|>--- conflicted
+++ resolved
@@ -478,11 +478,6 @@
     accum  - (mapreduce(u -> sum(abs2, u), +, m.u) + logdet(m)) / 2
 end
 
-<<<<<<< HEAD
-StatsBase.nobs(m::GeneralizedLinearMixedModel) = length(m.η)
-
-=======
->>>>>>> b96d6c7a
 Base.propertynames(m::GeneralizedLinearMixedModel, private::Bool = false) = (
     :A,
     :L,
