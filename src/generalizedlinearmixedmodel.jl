"""
    GeneralizedLinearMixedModel

Generalized linear mixed-effects model representation

# Fields
- `LMM`: a [`LinearMixedModel`](@ref) - the local approximation to the GLMM.
- `β`: the pivoted and possibly truncated fixed-effects vector
- `β₀`: similar to `β`. Used in the PIRLS algorithm if step-halving is needed.
- `θ`: covariance parameter vector
- `b`: similar to `u`, equivalent to `broadcast!(*, b, LMM.Λ, u)`
- `u`: a vector of matrices of random effects
- `u₀`: similar to `u`.  Used in the PIRLS algorithm if step-halving is needed.
- `resp`: a `GlmResp` object
- `η`: the linear predictor
- `wt`: vector of prior case weights, a value of `T[]` indicates equal weights.
The following fields are used in adaptive Gauss-Hermite quadrature, which applies
only to models with a single random-effects term, in which case their lengths are
the number of levels in the grouping factor for that term.  Otherwise they are
zero-length vectors.
- `devc`: vector of deviance components
- `devc0`: vector of deviance components at offset of zero
- `sd`: approximate standard deviation of the conditional density
- `mult`: multiplier

# Properties

In addition to the fieldnames, the following names are also accessible through the `.` extractor

- `theta`: synonym for `θ`
- `beta`: synonym for `β`
- `σ` or `sigma`: common scale parameter (value is `NaN` for distributions without a scale parameter)
- `lowerbd`: vector of lower bounds on the combined elements of `β` and `θ`
- `formula`, `trms`, `A`, `L`, and `optsum`: fields of the `LMM` field
- `X`: fixed-effects model matrix
- `y`: response vector

"""
struct GeneralizedLinearMixedModel{T<:AbstractFloat} <: MixedModel{T}
    LMM::LinearMixedModel{T}
    β::Vector{T}
    β₀::Vector{T}
    θ::Vector{T}
    b::Vector{Matrix{T}}
    u::Vector{Matrix{T}}
    u₀::Vector{Matrix{T}}
    resp::GLM.GlmResp
    η::Vector{T}
    wt::Vector{T}
    devc::Vector{T}
    devc0::Vector{T}
    sd::Vector{T}
    mult::Vector{T}
end

function StatsBase.coef(m::GeneralizedLinearMixedModel{T}) where {T}
    piv = first(m.LMM.feterms).piv
    invpermute!(copyto!(fill(T(-0.0), length(piv)), m.β), piv)
end

function StatsBase.coeftable(m::GeneralizedLinearMixedModel)
    co = coef(m)
    se = stderror(m)
    z = co ./ se
    pvalue = ccdf.(Chisq(1), abs2.(z))
    CoefTable(
        hcat(co, se, z, pvalue),
        ["Coef.", "Std. Error", "z", "Pr(>|z|)"],
        coefnames(m),
        4, # pvalcol
        3, # teststatcol
    )
end

"""
    deviance(m::GeneralizedLinearMixedModel{T}, nAGQ=1)::T where {T}

Return the deviance of `m` evaluated by the Laplace approximation (`nAGQ=1`)
or `nAGQ`-point adaptive Gauss-Hermite quadrature.

If the distribution `D` does not have a scale parameter the Laplace approximation
is the squared length of the conditional modes, `u`, plus the determinant
of `Λ'Z'WZΛ + I`, plus the sum of the squared deviance residuals.
"""
function StatsBase.deviance(m::GeneralizedLinearMixedModel{T}, nAGQ = 1) where {T}
    nAGQ == 1 && return T(sum(m.resp.devresid) + logdet(m) + sum(u -> sum(abs2, u), m.u))
    u = vec(first(m.u))
    u₀ = vec(first(m.u₀))
    copyto!(u₀, u)
    ra = RaggedArray(m.resp.devresid, first(m.LMM.allterms).refs)
    devc0 = sum!(map!(abs2, m.devc0, u), ra)  # the deviance components at z = 0
    sd = map!(inv, m.sd, m.LMM.L[Block(1, 1)].diag)
    mult = fill!(m.mult, 0)
    devc = m.devc
    for (z, w) in GHnorm(nAGQ)
        if !iszero(w)
            if iszero(z)  # devc == devc0 in this case
                mult .+= w
            else
                @. u = u₀ + z * sd
                updateη!(m)
                sum!(map!(abs2, devc, u), ra)
                @. mult += exp((abs2(z) + devc0 - devc) / 2) * w
            end
        end
    end
    copyto!(u, u₀)
    updateη!(m)
    sum(devc0) - 2 * (sum(log, mult) + sum(log, sd))
end

StatsBase.deviance(m::GeneralizedLinearMixedModel) = deviance(m, m.optsum.nAGQ)

fixef(m::GeneralizedLinearMixedModel) = m.β

function fixef!(v::AbstractVector{T}, m::GeneralizedLinearMixedModel{T}) where T
    copyto!(fill!(v, -zero(T)), m.β)
end

objective(m::GeneralizedLinearMixedModel) = deviance(m)

"""
deviance!(m::GeneralizedLinearMixedModel, nAGQ=1)

Update `m.η`, `m.μ`, etc., install the working response and working weights in
`m.LMM`, update `m.LMM.A` and `m.LMM.R`, then evaluate the [`deviance`](@ref).
"""
function deviance!(m::GeneralizedLinearMixedModel, nAGQ = 1)
    updateη!(m)
    GLM.wrkresp!(m.LMM.y, m.resp)
    reweight!(m.LMM, m.resp.wrkwt)
    deviance(m, nAGQ)
end

function GLM.dispersion(m::GeneralizedLinearMixedModel{T}, sqr::Bool = false) where {T}
# adapted from GLM.dispersion(::AbstractGLM, ::Bool)
# TODO: PR for a GLM.dispersion(resp::GLM.GlmResp, dof_residual::Int, sqr::Bool)
    r = m.resp
    if dispersion_parameter(r.d)
        s = sum(wt * abs2(re) for (wt, re) in zip(r.wrkwt, r.wrkresid)) / dof_residual(m)
        sqr ? s : sqrt(s)
    else
        one(T)
    end
end

GLM.dispersion_parameter(m::GeneralizedLinearMixedModel) = dispersion_parameter(m.resp.d)

function StatsBase.dof(m::GeneralizedLinearMixedModel)::Int
    length(m.β) + length(m.θ) + GLM.dispersion_parameter(m.resp.d)
end

function StatsBase.dof_residual(m::GeneralizedLinearMixedModel)::Int
    nobs(m) - dof(m)
end

fit(
    ::Type{GeneralizedLinearMixedModel},
    f::FormulaTerm,
    tbl,
    d::Distribution = Normal(),
    l::Link = canonicallink(d);
    wts = [],
    contrasts = Dict{Symbol,Any}(),
    offset = [],
    verbose::Bool = false,
    fast::Bool = false,
    nAGQ::Integer = 1,
) = fit(
    GeneralizedLinearMixedModel,
    f,
    columntable(tbl),
    d,
    l,
    wts = wts,
    offset = offset,
    contrasts = contrasts,
    verbose = verbose,
    fast = fast,
    nAGQ = nAGQ,
)

fit(
    ::Type{GeneralizedLinearMixedModel},
    f::FormulaTerm,
    tbl::Tables.ColumnTable,
    d::Distribution,
    l::Link = canonicallink(d);
    wts = [],
    contrasts = Dict{Symbol,Any}(),
    offset = [],
    verbose::Bool = false,
    fast::Bool = false,
    nAGQ::Integer = 1,
) = fit!(
    GeneralizedLinearMixedModel(
        f,
        tbl,
        d,
        l,
        wts = wts,
        offset = offset,
        contrasts = contrasts,
    ),
    verbose = verbose,
    fast = fast,
    nAGQ = nAGQ,
)


fit(
    ::Type{MixedModel},
    f::FormulaTerm,
    tbl,
    d::Distribution,
    l::Link = canonicallink(d);
    wts = [],
    contrasts = Dict{Symbol,Any}(),
    offset = [],
    verbose::Bool = false,
    REML::Bool = false,
    fast::Bool = false,
    nAGQ::Integer = 1,
) = fit(
    GeneralizedLinearMixedModel,
    f,
    tbl,
    d,
    l,
    wts = wts,
    contrasts = contrasts,
    offset = offset,
    verbose = verbose,
    fast = fast,
    nAGQ = nAGQ,
)

"""
    fit!(m::GeneralizedLinearMixedModel[, verbose = false, fast = false, nAGQ = 1])

Optimize the objective function for `m`.

When `fast` is `true` a potentially much faster but slightly less accurate algorithm, in
which `pirls!` optimizes both the random effects and the fixed-effects parameters,
is used.
"""
function fit!(
    m::GeneralizedLinearMixedModel{T};
    verbose::Bool = false,
    fast::Bool = false,
    nAGQ::Integer = 1,
) where {T}
    β = m.β
    lm = m.LMM
    optsum = lm.optsum

    if optsum.feval > 0
        throw(ArgumentError("This model has already been fitted. Use refit!() instead."))
    end

    if !fast
        optsum.lowerbd = vcat(fill!(similar(β), T(-Inf)), optsum.lowerbd)
        optsum.initial = vcat(β, m.θ)
        optsum.final = copy(optsum.initial)
    end
    setpar! = fast ? setθ! : setβθ!
    function obj(x, g)
        isempty(g) || throw(ArgumentError("g should be empty for this objective"))
        val = deviance(pirls!(setpar!(m, x), fast, verbose), nAGQ)
        verbose && println(round(val, digits = 5), " ", x)
        val
    end
    opt = Opt(optsum)
    NLopt.min_objective!(opt, obj)
    optsum.finitial = obj(optsum.initial, T[])
    fmin, xmin, ret = NLopt.optimize(opt, copyto!(optsum.final, optsum.initial))
    ## check if very small parameter values bounded below by zero can be set to zero
    xmin_ = copy(xmin)
    for i in eachindex(xmin_)
        if iszero(optsum.lowerbd[i]) && zero(T) < xmin_[i] < T(0.001)
            xmin_[i] = zero(T)
        end
    end
    if xmin ≠ xmin_
        if (zeroobj = obj(xmin_, T[])) ≤ (fmin + 1.e-5)
            fmin = zeroobj
            copyto!(xmin, xmin_)
        end
    end
    ## ensure that the parameter values saved in m are xmin
    pirls!(setpar!(m, xmin), fast, verbose)
    optsum.nAGQ = nAGQ
    optsum.feval = opt.numevals
    optsum.final = xmin
    optsum.fmin = fmin
    optsum.returnvalue = ret
    ret == :ROUNDOFF_LIMITED && @warn("NLopt was roundoff limited")
    if ret ∈ [:FAILURE, :INVALID_ARGS, :OUT_OF_MEMORY, :FORCED_STOP, :MAXEVAL_REACHED]
        @warn("NLopt optimization failure: $ret")
    end
    m
end

StatsBase.fitted(m::GeneralizedLinearMixedModel) = m.resp.mu

GeneralizedLinearMixedModel(
    f::FormulaTerm,
    tbl,
    d::Distribution,
    l::Link = canonicallink(d);
    wts = [],
    offset = [],
    contrasts = Dict{Symbol,Any}(),
) = GeneralizedLinearMixedModel(
    f,
    Tables.columntable(tbl),
    d,
    l;
    wts = wts,
    offset = offset,
    contrasts = contrasts)

GeneralizedLinearMixedModel(
    f::FormulaTerm,
    tbl::Tables.ColumnTable,
    d::Normal,
    l::IdentityLink;
    wts = [],
    offset = [],
    contrasts = Dict{Symbol,Any}(),
) = throw(ArgumentError("use LinearMixedModel for Normal distribution with IdentityLink"))

function GeneralizedLinearMixedModel(
    f::FormulaTerm,
    tbl::Tables.ColumnTable,
    d::Distribution,
    l::Link = canonicallink(d);
    wts = [],
    offset = [],
    contrasts = Dict{Symbol,Any}(),
)
    if isa(d, Binomial) && isempty(wts)
        d = Bernoulli()
    end
    (isa(d, Normal) && isa(l, IdentityLink)) &&
    throw(ArgumentError("use LinearMixedModel for Normal distribution with IdentityLink"))

    if !any(isa(d, dist) for dist in (Bernoulli, Binomial, Poisson))
        @warn """Results for families with a dispersion parameter are not reliable.
                 It is best to avoid trying to fit such models in MixedModels until
                 the authors gain a better understanding of those cases."""
    end

    LMM = LinearMixedModel(f, tbl, contrasts = contrasts; wts = wts)
    y = copy(LMM.y)
        # the sqrtwts field must be the correct length and type but we don't know those
        # until after the model is constructed if wt is empty.  Because a LinearMixedModel
        # type is immutable, another one must be created.
    if isempty(wts)
        LMM = LinearMixedModel(
            LMM.formula,
            LMM.allterms,
            LMM.reterms,
            LMM.feterms,
            fill!(similar(y), 1),
            LMM.parmap,
            LMM.dims,
            LMM.A,
            LMM.L,
            LMM.optsum,
        )
    end
    updateL!(LMM)
        # fit a glm to the fixed-effects only - awkward syntax is to by-pass a test
    gl = isempty(wts) ? glm(LMM.X, y, d, l) : glm(LMM.X, y, d, l, wts = wts)
    β = coef(gl)
    u = [fill(zero(eltype(y)), vsize(t), nlevs(t)) for t in LMM.reterms]
        # vv is a template vector used to initialize fields for AGQ
        # it is empty unless there is a single random-effects term
    vv = length(u) == 1 ? vec(first(u)) : similar(y, 0)

    res = GeneralizedLinearMixedModel(
        LMM,
        β,
        copy(β),
        LMM.θ,
        copy.(u),
        u,
        zero.(u),
        gl.rr,
        similar(y),
        oftype(y, wts),
        similar(vv),
        similar(vv),
        similar(vv),
        similar(vv),
    )
    deviance!(res, 1)
    res
end

function Base.getproperty(m::GeneralizedLinearMixedModel, s::Symbol)
    if s == :theta
        m.θ
    elseif s == :coef
        coef(m)
    elseif s == :beta
        m.β
    elseif s == :objective
        objective(m)
    elseif s ∈ (:σ, :sigma)
        sdest(m)
    elseif s == :σs
        σs(m)
    elseif s == :σρs
        σρs(m)
    elseif s ∈ (:A, :L, :optsum, :allterms, :reterms, :feterms, :formula)
        getfield(m.LMM, s)
    elseif s ∈ (:λ, :lowerbd, :corr, :PCA, :rePCA, :X,)
        getproperty(m.LMM, s)
    elseif s == :y
        m.resp.y
    else
        getfield(m, s)
    end
end

# this copy behavior matches the implicit copy behavior
# for LinearMixedModel. So this is then different than m.θ,
# which returns a reference to the same array
getθ(m::GeneralizedLinearMixedModel)  = copy(m.θ)
getθ!(v::AbstractVector{T}, m::GeneralizedLinearMixedModel{T}) where {T} = copyto!(v, m.θ)

function StatsBase.loglikelihood(m::GeneralizedLinearMixedModel{T}) where {T}
    accum = zero(T)
    # adapted from GLM.jl
    # note the use of loglik_obs to handle the different parameterizations
    # of various response distributions which may not just be location+scale
    r   = m.resp
    wts = r.wts
    y   = r.y
    mu  = r.mu
    d   = r.d
    if length(wts) == length(y)
        ϕ = deviance(r)/sum(wts)
        @inbounds for i in eachindex(y, mu, wts)
            accum += GLM.loglik_obs(d, y[i], mu[i], wts[i], ϕ)
        end
    else
        ϕ = deviance(r)/length(y)
        @inbounds for i in eachindex(y, mu)
            accum += GLM.loglik_obs(d, y[i], mu[i], 1, ϕ)
        end
    end
    accum  - (mapreduce(u -> sum(abs2, u), +, m.u) + logdet(m)) / 2
end

StatsBase.nobs(m::GeneralizedLinearMixedModel) = length(m.η)

StatsBase.predict(m::GeneralizedLinearMixedModel) = fitted(m)

Base.propertynames(m::GeneralizedLinearMixedModel, private::Bool = false) = (
    :A,
    :L,
    :theta,
    :beta,
    :coef,
    :fixef,
    :λ,
    :lambda,
    :σ,
    :sigma,
    :X,
    :y,
    :lowerbd,
    :objective,
    :σρs,
    :σs,
    :corr,
    :vcov,
    :PCA,
    :rePCA,
    fieldnames(typeof(m))...,
)

"""
    pirls!(m::GeneralizedLinearMixedModel)

Use Penalized Iteratively Reweighted Least Squares (PIRLS) to determine the conditional
modes of the random effects.

When `varyβ` is true both `u` and `β` are optimized with PIRLS.  Otherwise only `u` is
optimized and `β` is held fixed.

Passing `verbose = true` provides verbose output of the iterations.
"""
function pirls!(
    m::GeneralizedLinearMixedModel{T},
    varyβ = false,
    verbose = false;
    maxiter::Integer = 10,
) where {T}
    u₀ = m.u₀
    u = m.u
    β = m.β
    β₀ = m.β₀
    lm = m.LMM
    for j in eachindex(u)         # start from u all zeros
        copyto!(u₀[j], fill!(u[j], 0))
    end
    varyβ && copyto!(β₀, β)
    obj₀ = deviance!(m) * 1.0001
    if verbose
        print("varyβ = ", varyβ, ", obj₀ = ", obj₀)
        if varyβ
            print(", β = ")
            show(β)
        end
        println()
    end
    for iter = 1:maxiter
        varyβ && ldiv!(adjoint(feL(m)), copyto!(β, lm.L.blocks[end, end-1]))
        ranef!(u, m.LMM, β, true) # solve for new values of u
        obj = deviance!(m)        # update GLM vecs and evaluate Laplace approx
        verbose && println(lpad(iter, 4), ": ", obj)
        nhalf = 0
        while obj > obj₀
            nhalf += 1
            if nhalf > 10
                if iter < 2
                    throw(ErrorException("number of averaging steps > 10"))
                end
                break
            end
            for i in eachindex(u)
                map!(average, u[i], u[i], u₀[i])
            end
            varyβ && map!(average, β, β, β₀)
            obj = deviance!(m)
            verbose && println(lpad(nhalf, 8), ", ", obj)
        end
        if isapprox(obj, obj₀; atol = 0.00001)
            break
        end
        copyto!.(u₀, u)
        copyto!(β₀, β)
        obj₀ = obj
    end
    m
end

ranef(m::GeneralizedLinearMixedModel; uscale::Bool=false) = ranef(m.LMM, uscale=uscale)

LinearAlgebra.rank(m::GeneralizedLinearMixedModel) = first(m.LMM.feterms).rank

"""
    refit!(m::GeneralizedLinearMixedModel[, y::Vector];
          fast::Bool = (length(m.θ) == length(m.optsum.final)),
          nAGQ::Integer = m.optsum.nAGQ))

Refit the model `m` after installing response `y`.

If `y` is omitted the current response vector is used.

If not specified, the `fast` and `nAGQ` options from the previous fit are used.

"""
function refit!(m::GeneralizedLinearMixedModel{T};
                fast::Bool = (length(m.θ) == length(m.optsum.final)),
                nAGQ::Integer = m.optsum.nAGQ)  where T

    deviance!(m, 1)
    reevaluateAend!(m.LMM)

    reterms = m.LMM.reterms
    optsum = m.LMM.optsum
    # we need to reset optsum so that it
    # plays nice with the modifications fit!() does
    optsum.lowerbd = mapfoldl(lowerbd, vcat, reterms)
    optsum.initial = mapfoldl(getθ, vcat, reterms)
    optsum.final = copy(optsum.initial)
    optsum.xtol_abs = fill!(copy(optsum.initial), 1.0e-10)
    optsum.initial_step = T[]
    optsum.feval = -1

    fit!(m; fast=fast, nAGQ=nAGQ)
end

function refit!(m::GeneralizedLinearMixedModel{T}, y;
                fast::Bool = (length(m.θ) == length(m.optsum.final)),
                nAGQ::Integer = m.optsum.nAGQ) where T
    m_resp_y = m.resp.y
    length(y) == size(m_resp_y, 1) || throw(DimensionMismatch(""))
    copyto!(m_resp_y, y)
    refit!(m)
end


"""
    setβθ!(m::GeneralizedLinearMixedModel, v)

Set the parameter vector, `:βθ`, of `m` to `v`.

`βθ` is the concatenation of the fixed-effects, `β`, and the covariance parameter, `θ`.
"""
function setβθ!(m::GeneralizedLinearMixedModel, v)
    setβ!(m, v)
    setθ!(m, view(v, (length(m.β)+1):length(v)))
end

function setβ!(m::GeneralizedLinearMixedModel, v)
    β = m.β
    copyto!(β, view(v, 1:length(β)))
    m
end

function setθ!(m::GeneralizedLinearMixedModel, v)
    setθ!(m.LMM, copyto!(m.θ, v))
    m
end

function Base.setproperty!(m::GeneralizedLinearMixedModel, s::Symbol, y)
    if s == :β
        setβ!(m, y)
    elseif s == :θ
        setθ!(m, y)
    elseif s == :βθ
        setβθ!(m, y)
    else
        setfield!(m, s, y)
    end
end

<<<<<<< HEAD
sdest(m::GeneralizedLinearMixedModel{T}) where {T} = dispersion_parameter(m) ? √varest(m) : convert(T, NaN)
=======
"""
    sdest(m::GeneralizedLinearMixedModel)

Return the estimate of the dispersion, i.e. the standard deviation of the per-observation noise.

For models with a dispersion parameter ϕ, this is simply ϕ. For models without a
dispersion parameter, this value is `missing`. This differs from `disperion`,
which returns `1` for models without a dispersion parameter.

For Gaussian models, this parameter is often called σ.
"""
sdest(m::GeneralizedLinearMixedModel{T}) where {T} =  dispersion_parameter(m) ? dispersion(m, true) : missing
>>>>>>> 183c94a4

function Base.show(io::IO, m::GeneralizedLinearMixedModel)
    if m.optsum.feval < 0
        @warn("Model has not been fit")
        return nothing
    end
    nAGQ = m.LMM.optsum.nAGQ
    println(io, "Generalized Linear Mixed Model fit by maximum likelihood (nAGQ = $nAGQ)")
    println(io, "  ", m.LMM.formula)
    println(io, "  Distribution: ", Distribution(m.resp))
    println(io, "  Link: ", GLM.Link(m.resp), "\n")
    println(io)
    nums = Ryu.writefixed.([loglikelihood(m), deviance(m), aic(m), aicc(m), bic(m)], 4)
    fieldwd = max(maximum(textwidth.(nums)) + 1, 11)
    for label in [" logLik", " deviance", "AIC", "AICc", "BIC"]
        print(io, rpad(lpad(label, (fieldwd + textwidth(label)) >> 1), fieldwd))
    end
    println(io)
    print.(Ref(io), lpad.(nums, fieldwd))
    println(io)

    show(io, VarCorr(m))

    print(io, " Number of obs: $(length(m.y)); levels of grouping factors: ")
    join(io, nlevs.(m.reterms), ", ")
    println(io)

    println(io, "\nFixed-effects parameters:")
    show(io, coeftable(m))
end

function stderror!(v::AbstractVector{T}, m::GeneralizedLinearMixedModel{T}) where {T}
    # initialize to appropriate NaN for rank-deficient case
    fill!(v, zero(T) / zero(T))

    # the inverse permutation is done here.
    # if this is changed to access the permuted
    # model matrix directly, then don't forget to add
    # in the inverse permutation
    vcovmat = vcov(m)

    for idx in 1:size(vcovmat,1)
        v[idx] = sqrt(vcovmat[idx,idx])
    end

    v
end

"""
    updateη!(m::GeneralizedLinearMixedModel)

Update the linear predictor, `m.η`, from the offset and the `B`-scale random effects.
"""
function updateη!(m::GeneralizedLinearMixedModel)
    η = m.η
    b = m.b
    u = m.u
    reterms = m.LMM.reterms
    mul!(η, modelmatrix(m), m.β)
    for i in eachindex(b)
        unscaledre!(η, reterms[i], mul!(b[i], reterms[i].λ, u[i]))
    end
    GLM.updateμ!(m.resp, η)
    m
end

<<<<<<< HEAD
varest(m::GeneralizedLinearMixedModel{T}) where {T} = dispersion_parameter(m) ? dispersion(m) : one(T)
=======
"""
    varest(m::GeneralizedLinearMixedModel)

Returns the estimate of ϕ², the variance of the conditional distribution of Y given B.

For models with a dispersion parameter ϕ, this is simply ϕ². For models without a
dispersion parameter, this value is `missing`. This differs from `disperion`,
which returns `1` for models without a dispersion parameter.

For Gaussian models, this parameter is often called σ².
"""
varest(m::GeneralizedLinearMixedModel{T}) where {T} = dispersion_parameter(m) ? dispersion(m, true) : missing
>>>>>>> 183c94a4

# delegate GLMM method to LMM field
for f in (
    :feL,
    :fetrm,
    :fixefnames,
    :(LinearAlgebra.logdet),
    :lowerbd,
    :PCA,
    :rePCA,
    :(StatsBase.coefnames),
    :(StatsModels.modelmatrix),
)
    @eval begin
        $f(m::GeneralizedLinearMixedModel) = $f(m.LMM)
    end
end<|MERGE_RESOLUTION|>--- conflicted
+++ resolved
@@ -631,9 +631,6 @@
     end
 end
 
-<<<<<<< HEAD
-sdest(m::GeneralizedLinearMixedModel{T}) where {T} = dispersion_parameter(m) ? √varest(m) : convert(T, NaN)
-=======
 """
     sdest(m::GeneralizedLinearMixedModel)
 
@@ -645,8 +642,7 @@
 
 For Gaussian models, this parameter is often called σ.
 """
-sdest(m::GeneralizedLinearMixedModel{T}) where {T} =  dispersion_parameter(m) ? dispersion(m, true) : missing
->>>>>>> 183c94a4
+sdest(m::GeneralizedLinearMixedModel{T}) where {T} =  dispersion_parameter(m) ? dispersion(m, false) : missing
 
 function Base.show(io::IO, m::GeneralizedLinearMixedModel)
     if m.optsum.feval < 0
@@ -713,9 +709,6 @@
     m
 end
 
-<<<<<<< HEAD
-varest(m::GeneralizedLinearMixedModel{T}) where {T} = dispersion_parameter(m) ? dispersion(m) : one(T)
-=======
 """
     varest(m::GeneralizedLinearMixedModel)
 
@@ -728,7 +721,6 @@
 For Gaussian models, this parameter is often called σ².
 """
 varest(m::GeneralizedLinearMixedModel{T}) where {T} = dispersion_parameter(m) ? dispersion(m, true) : missing
->>>>>>> 183c94a4
 
 # delegate GLMM method to LMM field
 for f in (
