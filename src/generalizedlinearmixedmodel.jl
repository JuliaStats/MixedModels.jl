"""
    GeneralizedLinearMixedModel

Generalized linear mixed-effects model representation

# Fields
- `LMM`: a [`LinearMixedModel`](@ref) - the local approximation to the GLMM.
- `β`: the pivoted and possibly truncated fixed-effects vector
- `β₀`: similar to `β`. Used in the PIRLS algorithm if step-halving is needed.
- `θ`: covariance parameter vector
- `b`: similar to `u`, equivalent to `broadcast!(*, b, LMM.Λ, u)`
- `u`: a vector of matrices of random effects
- `u₀`: similar to `u`.  Used in the PIRLS algorithm if step-halving is needed.
- `resp`: a `GlmResp` object
- `η`: the linear predictor
- `wt`: vector of prior case weights, a value of `T[]` indicates equal weights.
The following fields are used in adaptive Gauss-Hermite quadrature, which applies
only to models with a single random-effects term, in which case their lengths are
the number of levels in the grouping factor for that term.  Otherwise they are
zero-length vectors.
- `devc`: vector of deviance components
- `devc0`: vector of deviance components at offset of zero
- `sd`: approximate standard deviation of the conditional density
- `mult`: multiplier

# Properties

In addition to the fieldnames, the following names are also accessible through the `.` extractor

- `theta`: synonym for `θ`
- `beta`: synonym for `β`
- `σ` or `sigma`: common scale parameter (value is `NaN` for distributions without a scale parameter)
- `lowerbd`: vector of lower bounds on the combined elements of `β` and `θ`
- `formula`, `trms`, `A`, `L`, and `optsum`: fields of the `LMM` field
- `X`: fixed-effects model matrix
- `y`: response vector

"""
struct GeneralizedLinearMixedModel{T<:AbstractFloat} <: MixedModel{T}
    LMM::LinearMixedModel{T}
    β::Vector{T}
    β₀::Vector{T}
    θ::Vector{T}
    b::Vector{Matrix{T}}
    u::Vector{Matrix{T}}
    u₀::Vector{Matrix{T}}
    resp::GLM.GlmResp
    η::Vector{T}
    wt::Vector{T}
    devc::Vector{T}
    devc0::Vector{T}
    sd::Vector{T}
    mult::Vector{T}
end

function StatsBase.coeftable(m::GeneralizedLinearMixedModel)
    co = fixef(m)
    se = stderror(m)
    z = co ./ se
    pvalue = ccdf.(Chisq(1), abs2.(z))
    CoefTable(
        hcat(co, se, z, pvalue),
        ["Estimate", "Std.Error", "z value", "P(>|z|)"],
        coefnames(m),
        4, # pvalcol
        3, # teststatcol
    )
end

"""
    deviance(m::GeneralizedLinearMixedModel{T}, nAGQ=1)::T where {T}

Return the deviance of `m` evaluated by the Laplace approximation (`nAGQ=1`)
or `nAGQ`-point adaptive Gauss-Hermite quadrature.

If the distribution `D` does not have a scale parameter the Laplace approximation
is the squared length of the conditional modes, `u`, plus the determinant
of `Λ'Z'WZΛ + I`, plus the sum of the squared deviance residuals.
"""
function StatsBase.deviance(m::GeneralizedLinearMixedModel{T}, nAGQ = 1) where {T}
    nAGQ == 1 && return T(sum(m.resp.devresid) + logdet(m) + sum(u -> sum(abs2, u), m.u))
    u = vec(first(m.u))
    u₀ = vec(first(m.u₀))
    copyto!(u₀, u)
    ra = RaggedArray(m.resp.devresid, first(m.LMM.allterms).refs)
    devc0 = sum!(map!(abs2, m.devc0, u), ra)  # the deviance components at z = 0
    sd = map!(inv, m.sd, m.LMM.L[Block(1, 1)].diag)
    mult = fill!(m.mult, 0)
    devc = m.devc
    for (z, w) in GHnorm(nAGQ)
        if !iszero(w)
            if iszero(z)  # devc == devc0 in this case
                mult .+= w
            else
                @. u = u₀ + z * sd
                updateη!(m)
                sum!(map!(abs2, devc, u), ra)
                @. mult += exp((abs2(z) + devc0 - devc) / 2) * w
            end
        end
    end
    copyto!(u, u₀)
    updateη!(m)
    sum(devc0) - 2 * (sum(log, mult) + sum(log, sd))
end

StatsBase.deviance(m::GeneralizedLinearMixedModel) = deviance(m, m.optsum.nAGQ)

objective(m::GeneralizedLinearMixedModel) = deviance(m)

"""
deviance!(m::GeneralizedLinearMixedModel, nAGQ=1)

Update `m.η`, `m.μ`, etc., install the working response and working weights in
`m.LMM`, update `m.LMM.A` and `m.LMM.R`, then evaluate the [`deviance`](@ref).
"""
function deviance!(m::GeneralizedLinearMixedModel, nAGQ = 1)
    updateη!(m)
    GLM.wrkresp!(m.LMM.y, m.resp)
    reweight!(m.LMM, m.resp.wrkwt)
    deviance(m, nAGQ)
end

function GLM.dispersion(m::GeneralizedLinearMixedModel{T}, sqr::Bool = false) where {T}
# adapted from GLM.dispersion(::AbstractGLM, ::Bool)
# TODO: PR for a GLM.dispersion(resp::GLM.GlmResp, dof_residual::Int, sqr::Bool)
    r = m.resp
    if dispersion_parameter(r.d)
        s = sum(wt * abs2(re) for (wt, re) in zip(r.wrkwt, r.wrkresid)) / dof_residual(m)
        sqr ? s : sqrt(s)
    else
        one(T)
    end
end

GLM.dispersion_parameter(m::GeneralizedLinearMixedModel) = dispersion_parameter(m.resp.d)

function StatsBase.dof(m::GeneralizedLinearMixedModel)::Int
    length(m.β) + length(m.θ) + GLM.dispersion_parameter(m.resp.d)
end

function StatsBase.dof_residual(m::GeneralizedLinearMixedModel)::Int
    nobs(m) - dof(m)
end

fit(
    ::Type{GeneralizedLinearMixedModel},
    f::FormulaTerm,
    tbl,
    d::Distribution = Normal(),
    l::Link = canonicallink(d);
    wts = [],
    contrasts = Dict{Symbol,Any}(),
    offset = [],
    verbose::Bool = false,
    fast::Bool = false,
    nAGQ::Integer = 1,
) = fit(
    GeneralizedLinearMixedModel,
    f,
    columntable(tbl),
    d,
    l,
    wts = wts,
    offset = offset,
    contrasts = contrasts,
    verbose = verbose,
    fast = fast,
    nAGQ = nAGQ,
)

fit(
    ::Type{GeneralizedLinearMixedModel},
    f::FormulaTerm,
    tbl::Tables.ColumnTable,
    d::Distribution,
    l::Link = canonicallink(d);
    wts = [],
    contrasts = Dict{Symbol,Any}(),
    offset = [],
    verbose::Bool = false,
    fast::Bool = false,
    nAGQ::Integer = 1,
) = fit!(
    GeneralizedLinearMixedModel(
        f,
        tbl,
        d,
        l,
        wts = wts,
        offset = offset,
        contrasts = contrasts,
    ),
    verbose = verbose,
    fast = fast,
    nAGQ = nAGQ,
)


fit(
    ::Type{MixedModel},
    f::FormulaTerm,
    tbl,
    d::Distribution,
    l::Link = canonicallink(d);
    wts = [],
    contrasts = Dict{Symbol,Any}(),
    offset = [],
    verbose::Bool = false,
    REML::Bool = false,
    fast::Bool = false,
    nAGQ::Integer = 1,
) = fit(
    GeneralizedLinearMixedModel,
    f,
    tbl,
    d,
    l,
    wts = wts,
    contrasts = contrasts,
    offset = offset,
    verbose = verbose,
    fast = fast,
    nAGQ = nAGQ,
)

"""
    fit!(m::GeneralizedLinearMixedModel[, verbose = false, fast = false, nAGQ = 1])

Optimize the objective function for `m`.

When `fast` is `true` a potentially much faster but slightly less accurate algorithm, in
which `pirls!` optimizes both the random effects and the fixed-effects parameters,
is used.
"""
function fit!(
    m::GeneralizedLinearMixedModel{T};
    verbose::Bool = false,
    fast::Bool = false,
    nAGQ::Integer = 1,
) where {T}
    β = m.β
    lm = m.LMM
    optsum = lm.optsum
    if !fast
        optsum.lowerbd = vcat(fill!(similar(β), T(-Inf)), optsum.lowerbd)
        optsum.initial = vcat(β, m.θ)
        optsum.final = copy(optsum.initial)
    end
    setpar! = fast ? setθ! : setβθ!
    function obj(x, g)
        isempty(g) || throw(ArgumentError("g should be empty for this objective"))
        val = deviance(pirls!(setpar!(m, x), fast, verbose), nAGQ)
        verbose && println(round(val, digits = 5), " ", x)
        val
    end
    opt = Opt(optsum)
    NLopt.min_objective!(opt, obj)
    optsum.finitial = obj(optsum.initial, T[])
    fmin, xmin, ret = NLopt.optimize(opt, copyto!(optsum.final, optsum.initial))
    ## check if very small parameter values bounded below by zero can be set to zero
    xmin_ = copy(xmin)
    for i in eachindex(xmin_)
        if iszero(optsum.lowerbd[i]) && zero(T) < xmin_[i] < T(0.001)
            xmin_[i] = zero(T)
        end
    end
    if xmin ≠ xmin_
        if (zeroobj = obj(xmin_, T[])) ≤ (fmin + 1.e-5)
            fmin = zeroobj
            copyto!(xmin, xmin_)
        end
    end
    ## ensure that the parameter values saved in m are xmin
    pirls!(setpar!(m, xmin), fast, verbose)
    optsum.nAGQ = nAGQ
    optsum.feval = opt.numevals
    optsum.final = xmin
    optsum.fmin = fmin
    optsum.returnvalue = ret
    ret == :ROUNDOFF_LIMITED && @warn("NLopt was roundoff limited")
    if ret ∈ [:FAILURE, :INVALID_ARGS, :OUT_OF_MEMORY, :FORCED_STOP, :MAXEVAL_REACHED]
        @warn("NLopt optimization failure: $ret")
    end
    m
end

StatsBase.fitted(m::GeneralizedLinearMixedModel) = m.resp.mu

function fixef(m::GeneralizedLinearMixedModel{T}, permuted = true) where {T}
    permuted && return m.β
    Xtrm = first(m.LMM.feterms)
    piv = Xtrm.piv
    v = fill(-zero(T), size(piv))
    copyto!(view(v, 1:Xtrm.rank), m.β)
    invpermute!(v, piv)
end

function fixefnames(m::GeneralizedLinearMixedModel{T}, permuted = true) where {T}
    fixefnames(m.LMM, permuted)
end

GeneralizedLinearMixedModel(
    f::FormulaTerm,
    tbl,
    d::Distribution,
    l::Link = canonicallink(d);
    wts = [],
    offset = [],
    contrasts = Dict{Symbol,Any}(),
) = GeneralizedLinearMixedModel(
    f,
    Tables.columntable(tbl),
    d,
    l;
    wts = [],
    offset = [],
    contrasts = Dict{Symbol,Any}(),
)

GeneralizedLinearMixedModel(
    f::FormulaTerm,
    tbl::Tables.ColumnTable,
    d::Normal,
    l::IdentityLink;
    wts = [],
    offset = [],
    contrasts = Dict{Symbol,Any}(),
) = throw(ArgumentError("use LinearMixedModel for Normal distribution with IdentityLink"))

function GeneralizedLinearMixedModel(
    f::FormulaTerm,
    tbl::Tables.ColumnTable,
    d::Distribution,
    l::Link = canonicallink(d);
    wts = [],
    offset = [],
    contrasts = Dict{Symbol,Any}(),
)
    if isa(d, Binomial) && isempty(wts)
        d = Bernoulli()
    end
    (isa(d, Normal) && isa(l, IdentityLink)) &&
    throw(ArgumentError("use LinearMixedModel for Normal distribution with IdentityLink"))
    LMM = LinearMixedModel(f, tbl, contrasts = contrasts; wts = wts)
    y = copy(LMM.y)
        # the sqrtwts field must be the correct length and type but we don't know those
        # until after the model is constructed if wt is empty.  Because a LinearMixedModel
        # type is immutable, another one must be created.
    if isempty(wts)
        LMM = LinearMixedModel(
            LMM.formula,
            LMM.allterms,
            fill!(similar(y), 1),
            LMM.A,
            LMM.L,
            LMM.optsum,
        )
    end
    updateL!(LMM)
        # fit a glm to the fixed-effects only - awkward syntax is to by-pass a test
    gl = isempty(wts) ? glm(LMM.X, y, d, l) : glm(LMM.X, y, d, l, wts = wts)
    β = coef(gl)
    u = [fill(zero(eltype(y)), vsize(t), nlevs(t)) for t in LMM.reterms]
        # vv is a template vector used to initialize fields for AGQ
        # it is empty unless there is a single random-effects term
    vv = length(u) == 1 ? vec(first(u)) : similar(y, 0)

    res = GeneralizedLinearMixedModel(
        LMM,
        β,
        copy(β),
        LMM.θ,
        copy.(u),
        u,
        zero.(u),
        gl.rr,
        similar(y),
        oftype(y, wts),
        similar(vv),
        similar(vv),
        similar(vv),
        similar(vv),
    )
    deviance!(res, 1)
    res
end

function Base.getproperty(m::GeneralizedLinearMixedModel, s::Symbol)
    if s == :theta
        m.θ
    elseif s == :coef
        coef(m)
    elseif s == :beta
        m.β
    elseif s ∈ (:σ, :sigma)
        sdest(m)
    elseif s == :σs
        σs(m)
    elseif s == :σρs
        σρs(m)
    elseif s ∈ (:A, :L, :λ, :lowerbd, :corr, :PCA, :rePCA, :optsum, :X, :reterms, :feterms, :formula)
        getproperty(m.LMM, s)
    elseif s == :y
        m.resp.y
    else
        getfield(m, s)
    end
end

function StatsBase.loglikelihood(m::GeneralizedLinearMixedModel{T}) where {T}
<<<<<<< HEAD
    accum = zero(T)
    # adapted from GLM.jl
    # note the use of loglik_obs to handle the different parameterizations
    # of various response distributions which may not just be location+scale
    r   = m.resp
    wts = r.wts
    y   = r.y
    mu  = r.mu
    d   = r.d
    if length(wts) == length(y)
        ϕ = deviance(r)/sum(wts)
        @inbounds for i in eachindex(y, mu, wts)
            accum += GLM.loglik_obs(d, y[i], mu[i], wts[i], ϕ)
        end
    else
        ϕ = deviance(r)/length(y)
        @inbounds for i in eachindex(y, mu)
            accum += GLM.loglik_obs(d, y[i], mu[i], 1, ϕ)
        end
    end
    accum  - (mapreduce(u -> sum(abs2, u), +, m.u) + logdet(m)) / 2
=======
    r = m.resp
    D = Distribution(m.resp)
    accum = (
        if D <: Binomial
            sum(logpdf(D(round(Int, n), μ), round(Int, y * n)) 
                for (μ, y, n) in zip(r.mu, r.y, m.wt))
        else
            sum(logpdf(D(μ), y) for (μ, y) in zip(r.mu, r.y))
        end
    )
    accum - (sum(sum(abs2, u) for u in m.u) + logdet(m)) / 2
>>>>>>> ac1430ab
end

StatsBase.nobs(m::GeneralizedLinearMixedModel) = length(m.η)

StatsBase.predict(m::GeneralizedLinearMixedModel) = fitted(m)

Base.propertynames(m::GeneralizedLinearMixedModel, private = false) = (
    :A,
    :L,
    :theta,
    :beta,
    :coef,
    :λ,
    :lambda,
    :σ,
    :sigma,
    :X,
    :y,
    :lowerbd,
    :σρs,
    :σs,
    :corr,
    :vcov,
    :PCA,
    :rePCA,
    fieldnames(typeof(m))...,
)

"""
    pirls!(m::GeneralizedLinearMixedModel)

Use Penalized Iteratively Reweighted Least Squares (PIRLS) to determine the conditional
modes of the random effects.

When `varyβ` is true both `u` and `β` are optimized with PIRLS.  Otherwise only `u` is
optimized and `β` is held fixed.

Passing `verbose = true` provides verbose output of the iterations.
"""
function pirls!(
    m::GeneralizedLinearMixedModel{T},
    varyβ = false,
    verbose = false;
    maxiter::Integer = 10,
) where {T}
    u₀ = m.u₀
    u = m.u
    β = m.β
    β₀ = m.β₀
    lm = m.LMM
    for j in eachindex(u)         # start from u all zeros
        copyto!(u₀[j], fill!(u[j], 0))
    end
    varyβ && copyto!(β₀, β)
    obj₀ = deviance!(m) * 1.0001
    if verbose
        print("varyβ = ", varyβ, ", obj₀ = ", obj₀)
        if varyβ
            print(", β = ")
            show(β)
        end
        println()
    end
    for iter = 1:maxiter
        varyβ && ldiv!(adjoint(feL(m)), copyto!(β, lm.L.blocks[end, end-1]))
        ranef!(u, m.LMM, β, true) # solve for new values of u
        obj = deviance!(m)        # update GLM vecs and evaluate Laplace approx
        verbose && println(lpad(iter, 4), ": ", obj)
        nhalf = 0
        while obj > obj₀
            nhalf += 1
            if nhalf > 10
                if iter < 2
                    throw(ErrorException("number of averaging steps > 10"))
                end
                break
            end
            for i in eachindex(u)
                map!(average, u[i], u[i], u₀[i])
            end
            varyβ && map!(average, β, β, β₀)
            obj = deviance!(m)
            verbose && println(lpad(nhalf, 8), ", ", obj)
        end
        if isapprox(obj, obj₀; atol = 0.00001)
            break
        end
        copyto!.(u₀, u)
        copyto!(β₀, β)
        obj₀ = obj
    end
    m
end

"""
    setβθ!(m::GeneralizedLinearMixedModel, v)

Set the parameter vector, `:βθ`, of `m` to `v`.

`βθ` is the concatenation of the fixed-effects, `β`, and the covariance parameter, `θ`.
"""
function setβθ!(m::GeneralizedLinearMixedModel, v)
    setβ!(m, v)
    setθ!(m, view(v, (length(m.β)+1):length(v)))
end

function setβ!(m::GeneralizedLinearMixedModel, v)
    β = m.β
    copyto!(β, view(v, 1:length(β)))
    m
end

function setθ!(m::GeneralizedLinearMixedModel, v)
    setθ!(m.LMM, copyto!(m.θ, v))
    m
end

function Base.setproperty!(m::GeneralizedLinearMixedModel, s::Symbol, y)
    if s == :β
        setβ!(m, y)
    elseif s == :θ
        setθ!(m, y)
    elseif s == :βθ
        setβθ!(m, y)
    else
        setfield!(m, s, y)
    end
end

sdest(m::GeneralizedLinearMixedModel{T}) where {T} = dispersion_parameter(m) ? √varest(m) : convert(T, NaN)

function Base.show(io::IO, m::GeneralizedLinearMixedModel)
    if m.optsum.feval < 0
        @warn("Model has not been fit")
        return nothing
    end
    nAGQ = m.LMM.optsum.nAGQ
    println(io, "Generalized Linear Mixed Model fit by maximum likelihood (nAGQ = $nAGQ)")
    println(io, "  ", m.LMM.formula)
    println(io, "  Distribution: ", Distribution(m.resp))
    println(io, "  Link: ", GLM.Link(m.resp), "\n")
    println(io, "  Deviance: ", Ryu.writefixed(deviance(m, nAGQ), 4))
    println(io)

    show(io, VarCorr(m))

    print(io, " Number of obs: $(length(m.y)); levels of grouping factors: ")
    join(io, nlevs.(m.reterms), ", ")
    println(io)

    println(io, "\nFixed-effects parameters:")
    show(io, coeftable(m))
end

"""
    updateη!(m::GeneralizedLinearMixedModel)

Update the linear predictor, `m.η`, from the offset and the `B`-scale random effects.
"""
function updateη!(m::GeneralizedLinearMixedModel)
    η = m.η
    b = m.b
    u = m.u
    reterms = m.LMM.reterms
    mul!(η, modelmatrix(m), m.β)
    for i in eachindex(b)
        unscaledre!(η, reterms[i], mul!(b[i], reterms[i].λ, u[i]))
    end
    GLM.updateμ!(m.resp, η)
    m
end

varest(m::GeneralizedLinearMixedModel{T}) where {T} = dispersion_parameter(m) ? dispersion(m) : one(T)

            # delegate GLMM method to LMM field
for f in (
    :feL,
    :fetrm,
    :(LinearAlgebra.logdet),
    :lowerbd,
    :PCA,
    :rePCA,
    :(StatsBase.coefnames),
    :(StatsModels.modelmatrix),
)
    @eval begin
        $f(m::GeneralizedLinearMixedModel) = $f(m.LMM)
    end
end<|MERGE_RESOLUTION|>--- conflicted
+++ resolved
@@ -409,8 +409,6 @@
 end
 
 function StatsBase.loglikelihood(m::GeneralizedLinearMixedModel{T}) where {T}
-<<<<<<< HEAD
-    accum = zero(T)
     # adapted from GLM.jl
     # note the use of loglik_obs to handle the different parameterizations
     # of various response distributions which may not just be location+scale
@@ -419,31 +417,17 @@
     y   = r.y
     mu  = r.mu
     d   = r.d
-    if length(wts) == length(y)
-        ϕ = deviance(r)/sum(wts)
-        @inbounds for i in eachindex(y, mu, wts)
-            accum += GLM.loglik_obs(d, y[i], mu[i], wts[i], ϕ)
-        end
-    else
-        ϕ = deviance(r)/length(y)
-        @inbounds for i in eachindex(y, mu)
-            accum += GLM.loglik_obs(d, y[i], mu[i], 1, ϕ)
-        end
-    end
-    accum  - (mapreduce(u -> sum(abs2, u), +, m.u) + logdet(m)) / 2
-=======
-    r = m.resp
-    D = Distribution(m.resp)
     accum = (
-        if D <: Binomial
-            sum(logpdf(D(round(Int, n), μ), round(Int, y * n)) 
-                for (μ, y, n) in zip(r.mu, r.y, m.wt))
+        if length(wts) == length(y)
+            ϕ = deviance(r)/sum(wts)
+            sum(GLM.loglik_obs(d, y[i], mu[i], wts[i], ϕ)
+                        for i in eachindex(y, mu, wts))
         else
-            sum(logpdf(D(μ), y) for (μ, y) in zip(r.mu, r.y))
+            ϕ = deviance(r)/length(y)
+            sum(GLM.loglik_obs(d, y[i], mu[i], 1, ϕ) for i in eachindex(y, mu))
         end
     )
     accum - (sum(sum(abs2, u) for u in m.u) + logdet(m)) / 2
->>>>>>> ac1430ab
 end
 
 StatsBase.nobs(m::GeneralizedLinearMixedModel) = length(m.η)
