--- conflicted
+++ resolved
@@ -432,10 +432,7 @@
 getθ!(v::AbstractVector{T}, m::GeneralizedLinearMixedModel{T}) where {T} = copyto!(v, m.θ)
 
 function StatsBase.loglikelihood(m::GeneralizedLinearMixedModel{T}) where {T}
-<<<<<<< HEAD
-=======
     accum = zero(T)
->>>>>>> f642f5d8
     # adapted from GLM.jl
     # note the use of loglik_obs to handle the different parameterizations
     # of various response distributions which may not just be location+scale
@@ -444,21 +441,10 @@
     y   = r.y
     mu  = r.mu
     d   = r.d
-<<<<<<< HEAD
-    accum = (
-        if length(wts) == length(y)
-            ϕ = deviance(r)/sum(wts)
-            sum(GLM.loglik_obs(d, y[i], mu[i], wts[i], ϕ)
-                        for i in eachindex(y, mu, wts))
-        else
-            ϕ = deviance(r)/length(y)
-            sum(GLM.loglik_obs(d, y[i], mu[i], 1, ϕ) for i in eachindex(y, mu))
-=======
     if length(wts) == length(y)
         ϕ = deviance(r)/sum(wts)
         @inbounds for i in eachindex(y, mu, wts)
             accum += GLM.loglik_obs(d, y[i], mu[i], wts[i], ϕ)
->>>>>>> f642f5d8
         end
     else
         ϕ = deviance(r)/length(y)
