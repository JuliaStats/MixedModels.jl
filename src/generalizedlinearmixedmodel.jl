"""
    GeneralizedLinearMixedModel

Generalized linear mixed-effects model representation

# Fields
- `LMM`: a [`LinearMixedModel`](@ref) - the local approximation to the GLMM.
- `β`: the pivoted and possibly truncated fixed-effects vector
- `β₀`: similar to `β`. Used in the PIRLS algorithm if step-halving is needed.
- `θ`: covariance parameter vector
- `b`: similar to `u`, equivalent to `broadcast!(*, b, LMM.Λ, u)`
- `u`: a vector of matrices of random effects
- `u₀`: similar to `u`.  Used in the PIRLS algorithm if step-halving is needed.
- `resp`: a `GlmResp` object
- `η`: the linear predictor
- `wt`: vector of prior case weights, a value of `T[]` indicates equal weights.
The following fields are used in adaptive Gauss-Hermite quadrature, which applies
only to models with a single random-effects term, in which case their lengths are
the number of levels in the grouping factor for that term.  Otherwise they are
zero-length vectors.
- `devc`: vector of deviance components
- `devc0`: vector of deviance components at offset of zero
- `sd`: approximate standard deviation of the conditional density
- `mult`: multiplier

# Properties

In addition to the fieldnames, the following names are also accessible through the `.` extractor

- `theta`: synonym for `θ`
- `beta`: synonym for `β`
- `σ` or `sigma`: common scale parameter (value is `NaN` for distributions without a scale parameter)
- `lowerbd`: vector of lower bounds on the combined elements of `β` and `θ`
- `formula`, `trms`, `A`, `L`, and `optsum`: fields of the `LMM` field
- `X`: fixed-effects model matrix
- `y`: response vector

"""
struct GeneralizedLinearMixedModel{T<:AbstractFloat} <: MixedModel{T}
    LMM::LinearMixedModel{T}
    β::Vector{T}
    β₀::Vector{T}
    θ::Vector{T}
    b::Vector{Matrix{T}}
    u::Vector{Matrix{T}}
    u₀::Vector{Matrix{T}}
    resp::GLM.GlmResp
    η::Vector{T}
    wt::Vector{T}
    devc::Vector{T}
    devc0::Vector{T}
    sd::Vector{T}
    mult::Vector{T}
end

function StatsBase.coef(m::GeneralizedLinearMixedModel{T}) where {T}
    piv = first(m.LMM.feterms).piv
    invpermute!(copyto!(fill(T(-0.0), length(piv)), m.β), piv)
end

function StatsBase.coeftable(m::GeneralizedLinearMixedModel)
    co = coef(m)
    se = stderror(m)
    z = co ./ se
    pvalue = ccdf.(Chisq(1), abs2.(z))
    CoefTable(
        hcat(co, se, z, pvalue),
        ["Coef.", "Std. Error", "z", "Pr(>|z|)"],
        coefnames(m),
        4, # pvalcol
        3, # teststatcol
    )
end

"""
    deviance(m::GeneralizedLinearMixedModel{T}, nAGQ=1)::T where {T}

Return the deviance of `m` evaluated by the Laplace approximation (`nAGQ=1`)
or `nAGQ`-point adaptive Gauss-Hermite quadrature.

If the distribution `D` does not have a scale parameter the Laplace approximation
is the squared length of the conditional modes, `u`, plus the determinant
of `Λ'Z'WZΛ + I`, plus the sum of the squared deviance residuals.
"""
function StatsBase.deviance(m::GeneralizedLinearMixedModel{T}, nAGQ = 1) where {T}
    nAGQ == 1 && return T(sum(m.resp.devresid) + logdet(m) + sum(u -> sum(abs2, u), m.u))
    u = vec(first(m.u))
    u₀ = vec(first(m.u₀))
    copyto!(u₀, u)
    ra = RaggedArray(m.resp.devresid, first(m.LMM.allterms).refs)
    devc0 = sum!(map!(abs2, m.devc0, u), ra)  # the deviance components at z = 0
    sd = map!(inv, m.sd, m.LMM.L[Block(1, 1)].diag)
    mult = fill!(m.mult, 0)
    devc = m.devc
    for (z, w) in GHnorm(nAGQ)
        if !iszero(w)
            if iszero(z)  # devc == devc0 in this case
                mult .+= w
            else
                @. u = u₀ + z * sd
                updateη!(m)
                sum!(map!(abs2, devc, u), ra)
                @. mult += exp((abs2(z) + devc0 - devc) / 2) * w
            end
        end
    end
    copyto!(u, u₀)
    updateη!(m)
    sum(devc0) - 2 * (sum(log, mult) + sum(log, sd))
end

StatsBase.deviance(m::GeneralizedLinearMixedModel) = deviance(m, m.optsum.nAGQ)

fixef(m::GeneralizedLinearMixedModel) = m.β

function fixef!(v::AbstractVector{T}, m::GeneralizedLinearMixedModel{T}) where T
    copyto!(fill!(v, -zero(T)), m.β)
end

objective(m::GeneralizedLinearMixedModel) = deviance(m)

"""
deviance!(m::GeneralizedLinearMixedModel, nAGQ=1)

Update `m.η`, `m.μ`, etc., install the working response and working weights in
`m.LMM`, update `m.LMM.A` and `m.LMM.R`, then evaluate the [`deviance`](@ref).
"""
function deviance!(m::GeneralizedLinearMixedModel, nAGQ = 1)
    updateη!(m)
    GLM.wrkresp!(m.LMM.y, m.resp)
    reweight!(m.LMM, m.resp.wrkwt)
    deviance(m, nAGQ)
end

function GLM.dispersion(m::GeneralizedLinearMixedModel{T}, sqr::Bool = false) where {T}
# adapted from GLM.dispersion(::AbstractGLM, ::Bool)
# TODO: PR for a GLM.dispersion(resp::GLM.GlmResp, dof_residual::Int, sqr::Bool)
    r = m.resp
    if dispersion_parameter(r.d)
        s = sum(wt * abs2(re) for (wt, re) in zip(r.wrkwt, r.wrkresid)) / dof_residual(m)
        sqr ? s : sqrt(s)
    else
        one(T)
    end
end

GLM.dispersion_parameter(m::GeneralizedLinearMixedModel) = dispersion_parameter(m.resp.d)

function StatsBase.dof(m::GeneralizedLinearMixedModel)::Int
    length(m.β) + length(m.θ) + GLM.dispersion_parameter(m.resp.d)
end

function StatsBase.dof_residual(m::GeneralizedLinearMixedModel)::Int
    nobs(m) - dof(m)
end

fit(
    ::Type{GeneralizedLinearMixedModel},
    f::FormulaTerm,
    tbl,
    d::Distribution = Normal(),
    l::Link = canonicallink(d);
    wts = [],
    contrasts = Dict{Symbol,Any}(),
    offset = [],
    verbose::Bool = false,
    fast::Bool = false,
    nAGQ::Integer = 1,
) = fit(
    GeneralizedLinearMixedModel,
    f,
    columntable(tbl),
    d,
    l,
    wts = wts,
    offset = offset,
    contrasts = contrasts,
    verbose = verbose,
    fast = fast,
    nAGQ = nAGQ,
)

fit(
    ::Type{GeneralizedLinearMixedModel},
    f::FormulaTerm,
    tbl::Tables.ColumnTable,
    d::Distribution,
    l::Link = canonicallink(d);
    wts = [],
    contrasts = Dict{Symbol,Any}(),
    offset = [],
    verbose::Bool = false,
    fast::Bool = false,
    nAGQ::Integer = 1,
) = fit!(
    GeneralizedLinearMixedModel(
        f,
        tbl,
        d,
        l,
        wts = wts,
        offset = offset,
        contrasts = contrasts,
    ),
    verbose = verbose,
    fast = fast,
    nAGQ = nAGQ,
)


fit(
    ::Type{MixedModel},
    f::FormulaTerm,
    tbl,
    d::Distribution,
    l::Link = canonicallink(d);
    wts = [],
    contrasts = Dict{Symbol,Any}(),
    offset = [],
    verbose::Bool = false,
    REML::Bool = false,
    fast::Bool = false,
    nAGQ::Integer = 1,
) = fit(
    GeneralizedLinearMixedModel,
    f,
    tbl,
    d,
    l,
    wts = wts,
    contrasts = contrasts,
    offset = offset,
    verbose = verbose,
    fast = fast,
    nAGQ = nAGQ,
)

"""
    fit!(m::GeneralizedLinearMixedModel[, verbose = false, fast = false, nAGQ = 1])

Optimize the objective function for `m`.

When `fast` is `true` a potentially much faster but slightly less accurate algorithm, in
which `pirls!` optimizes both the random effects and the fixed-effects parameters,
is used.
"""
function fit!(
    m::GeneralizedLinearMixedModel{T};
    verbose::Bool = false,
    fast::Bool = false,
    nAGQ::Integer = 1,
) where {T}
    β = m.β
    lm = m.LMM
    optsum = lm.optsum

    if optsum.feval > 0
        throw(ArgumentError("This model has already been fitted. Use refit!() instead."))
    end

    if !fast
        optsum.lowerbd = vcat(fill!(similar(β), T(-Inf)), optsum.lowerbd)
        optsum.initial = vcat(β, m.θ)
        optsum.final = copy(optsum.initial)
    end
    setpar! = fast ? setθ! : setβθ!
    function obj(x, g)
        isempty(g) || throw(ArgumentError("g should be empty for this objective"))
        val = deviance(pirls!(setpar!(m, x), fast, verbose), nAGQ)
        verbose && println(round(val, digits = 5), " ", x)
        val
    end
    opt = Opt(optsum)
    NLopt.min_objective!(opt, obj)
    optsum.finitial = obj(optsum.initial, T[])
    fmin, xmin, ret = NLopt.optimize(opt, copyto!(optsum.final, optsum.initial))
    ## check if very small parameter values bounded below by zero can be set to zero
    xmin_ = copy(xmin)
    for i in eachindex(xmin_)
        if iszero(optsum.lowerbd[i]) && zero(T) < xmin_[i] < T(0.001)
            xmin_[i] = zero(T)
        end
    end
    if xmin ≠ xmin_
        if (zeroobj = obj(xmin_, T[])) ≤ (fmin + 1.e-5)
            fmin = zeroobj
            copyto!(xmin, xmin_)
        end
    end
    ## ensure that the parameter values saved in m are xmin
    pirls!(setpar!(m, xmin), fast, verbose)
    optsum.nAGQ = nAGQ
    optsum.feval = opt.numevals
    optsum.final = xmin
    optsum.fmin = fmin
    optsum.returnvalue = ret
    ret == :ROUNDOFF_LIMITED && @warn("NLopt was roundoff limited")
    if ret ∈ [:FAILURE, :INVALID_ARGS, :OUT_OF_MEMORY, :FORCED_STOP, :MAXEVAL_REACHED]
        @warn("NLopt optimization failure: $ret")
    end
    m
end

StatsBase.fitted(m::GeneralizedLinearMixedModel) = m.resp.mu

GeneralizedLinearMixedModel(
    f::FormulaTerm,
    tbl,
    d::Distribution,
    l::Link = canonicallink(d);
    wts = [],
    offset = [],
    contrasts = Dict{Symbol,Any}(),
) = GeneralizedLinearMixedModel(
    f,
    Tables.columntable(tbl),
    d,
    l;
    wts = wts,
    offset = offset,
    contrasts = contrasts)

GeneralizedLinearMixedModel(
    f::FormulaTerm,
    tbl::Tables.ColumnTable,
    d::Normal,
    l::IdentityLink;
    wts = [],
    offset = [],
    contrasts = Dict{Symbol,Any}(),
) = throw(ArgumentError("use LinearMixedModel for Normal distribution with IdentityLink"))

function GeneralizedLinearMixedModel(
    f::FormulaTerm,
    tbl::Tables.ColumnTable,
    d::Distribution,
    l::Link = canonicallink(d);
    wts = [],
    offset = [],
    contrasts = Dict{Symbol,Any}(),
)
    if isa(d, Binomial) && isempty(wts)
        d = Bernoulli()
    end
    (isa(d, Normal) && isa(l, IdentityLink)) &&
    throw(ArgumentError("use LinearMixedModel for Normal distribution with IdentityLink"))

    if !any(isa(d, dist) for dist in (Bernoulli, Binomial, Poisson))
        @warn """Results for families with a dispersion parameter are not reliable.
                 It is best to avoid trying to fit such models in MixedModels until
                 the authors get a better understanding of those cases."""
    end

    LMM = LinearMixedModel(f, tbl, contrasts = contrasts; wts = wts)
    y = copy(LMM.y)
        # the sqrtwts field must be the correct length and type but we don't know those
        # until after the model is constructed if wt is empty.  Because a LinearMixedModel
        # type is immutable, another one must be created.
    if isempty(wts)
        LMM = LinearMixedModel(
            LMM.formula,
            LMM.allterms,
            LMM.reterms,
            LMM.feterms,
            fill!(similar(y), 1),
            LMM.parmap,
            LMM.dims,
            LMM.A,
            LMM.L,
            LMM.optsum,
        )
    end
    updateL!(LMM)
        # fit a glm to the fixed-effects only - awkward syntax is to by-pass a test
    gl = isempty(wts) ? glm(LMM.X, y, d, l) : glm(LMM.X, y, d, l, wts = wts)
    β = coef(gl)
    u = [fill(zero(eltype(y)), vsize(t), nlevs(t)) for t in LMM.reterms]
        # vv is a template vector used to initialize fields for AGQ
        # it is empty unless there is a single random-effects term
    vv = length(u) == 1 ? vec(first(u)) : similar(y, 0)

    res = GeneralizedLinearMixedModel(
        LMM,
        β,
        copy(β),
        LMM.θ,
        copy.(u),
        u,
        zero.(u),
        gl.rr,
        similar(y),
        oftype(y, wts),
        similar(vv),
        similar(vv),
        similar(vv),
        similar(vv),
    )
    deviance!(res, 1)
    res
end

function Base.getproperty(m::GeneralizedLinearMixedModel, s::Symbol)
    if s == :theta
        m.θ
    elseif s == :coef
        coef(m)
    elseif s == :beta
        m.β
    elseif s == :objective
        objective(m)
    elseif s ∈ (:σ, :sigma)
        sdest(m)
    elseif s == :σs
        σs(m)
    elseif s == :σρs
        σρs(m)
    elseif s ∈ (:A, :L, :optsum, :allterms, :reterms, :feterms, :formula)
        getfield(m.LMM, s)
    elseif s ∈ (:λ, :lowerbd, :corr, :PCA, :rePCA, :X,)
        getproperty(m.LMM, s)
    elseif s == :y
        m.resp.y
    else
        getfield(m, s)
    end
end

# this copy behavior matches the implicit copy behavior
# for LinearMixedModel. So this is then different than m.θ,
# which returns a reference to the same array
getθ(m::GeneralizedLinearMixedModel)  = copy(m.θ)
getθ!(v::AbstractVector{T}, m::GeneralizedLinearMixedModel{T}) where {T} = copyto!(v, m.θ)

function StatsBase.loglikelihood(m::GeneralizedLinearMixedModel{T}) where {T}
    # adapted from GLM.jl
    # note the use of loglik_obs to handle the different parameterizations
    # of various response distributions which may not just be location+scale
    r   = m.resp
    wts = r.wts
    y   = r.y
    mu  = r.mu
    d   = r.d
    accum = (
        if length(wts) == length(y)
            ϕ = deviance(r)/sum(wts)
            sum(GLM.loglik_obs(d, y[i], mu[i], wts[i], ϕ)
                        for i in eachindex(y, mu, wts))
        else
            ϕ = deviance(r)/length(y)
            sum(GLM.loglik_obs(d, y[i], mu[i], 1, ϕ) for i in eachindex(y, mu))
        end
    )
    accum - (sum(sum(abs2, u) for u in m.u) + logdet(m)) / 2
end

StatsBase.nobs(m::GeneralizedLinearMixedModel) = length(m.η)

StatsBase.predict(m::GeneralizedLinearMixedModel) = fitted(m)

Base.propertynames(m::GeneralizedLinearMixedModel, private::Bool = false) = (
    :A,
    :L,
    :theta,
    :beta,
    :coef,
    :fixef,
    :λ,
    :lambda,
    :σ,
    :sigma,
    :X,
    :y,
    :lowerbd,
    :objective,
    :σρs,
    :σs,
    :corr,
    :vcov,
    :PCA,
    :rePCA,
    fieldnames(typeof(m))...,
)

"""
    pirls!(m::GeneralizedLinearMixedModel)

Use Penalized Iteratively Reweighted Least Squares (PIRLS) to determine the conditional
modes of the random effects.

When `varyβ` is true both `u` and `β` are optimized with PIRLS.  Otherwise only `u` is
optimized and `β` is held fixed.

Passing `verbose = true` provides verbose output of the iterations.
"""
function pirls!(
    m::GeneralizedLinearMixedModel{T},
    varyβ = false,
    verbose = false;
    maxiter::Integer = 10,
) where {T}
    u₀ = m.u₀
    u = m.u
    β = m.β
    β₀ = m.β₀
    lm = m.LMM
    for j in eachindex(u)         # start from u all zeros
        copyto!(u₀[j], fill!(u[j], 0))
    end
    varyβ && copyto!(β₀, β)
    obj₀ = deviance!(m) * 1.0001
    if verbose
        print("varyβ = ", varyβ, ", obj₀ = ", obj₀)
        if varyβ
            print(", β = ")
            show(β)
        end
        println()
    end
    for iter = 1:maxiter
        varyβ && ldiv!(adjoint(feL(m)), copyto!(β, lm.L.blocks[end, end-1]))
        ranef!(u, m.LMM, β, true) # solve for new values of u
        obj = deviance!(m)        # update GLM vecs and evaluate Laplace approx
        verbose && println(lpad(iter, 4), ": ", obj)
        nhalf = 0
        while obj > obj₀
            nhalf += 1
            if nhalf > 10
                if iter < 2
                    throw(ErrorException("number of averaging steps > 10"))
                end
                break
            end
            for i in eachindex(u)
                map!(average, u[i], u[i], u₀[i])
            end
            varyβ && map!(average, β, β, β₀)
            obj = deviance!(m)
            verbose && println(lpad(nhalf, 8), ", ", obj)
        end
        if isapprox(obj, obj₀; atol = 0.00001)
            break
        end
        copyto!.(u₀, u)
        copyto!(β₀, β)
        obj₀ = obj
    end
    m
end

ranef(m::GeneralizedLinearMixedModel; uscale::Bool=false) = ranef(m.LMM, uscale=uscale)

LinearAlgebra.rank(m::GeneralizedLinearMixedModel) = first(m.LMM.feterms).rank

"""
    refit!(m::GeneralizedLinearMixedModel[, y::Vector];
          fast::Bool = (length(m.θ) == length(m.optsum.final)),
          nAGQ::Integer = m.optsum.nAGQ))

Refit the model `m` after installing response `y`.

If `y` is omitted the current response vector is used.

If not specified, the `fast` and `nAGQ` options from the previous fit are used.

"""
function refit!(m::GeneralizedLinearMixedModel{T};
                fast::Bool = (length(m.θ) == length(m.optsum.final)),
                nAGQ::Integer = m.optsum.nAGQ)  where T

    deviance!(m, 1)
    reevaluateAend!(m.LMM)

    reterms = m.LMM.reterms
    optsum = m.LMM.optsum
    # we need to reset optsum so that it
    # plays nice with the modifications fit!() does
    optsum.lowerbd = mapfoldl(lowerbd, vcat, reterms)
    optsum.initial = mapfoldl(getθ, vcat, reterms)
    optsum.final = copy(optsum.initial)
    optsum.xtol_abs = fill!(copy(optsum.initial), 1.0e-10)
    optsum.initial_step = T[]
    optsum.feval = -1

    fit!(m; fast=fast, nAGQ=nAGQ)
end

function refit!(m::GeneralizedLinearMixedModel{T}, y;
                fast::Bool = (length(m.θ) == length(m.optsum.final)),
                nAGQ::Integer = m.optsum.nAGQ) where T
    m_resp_y = m.resp.y
    length(y) == size(m_resp_y, 1) || throw(DimensionMismatch(""))
    copyto!(m_resp_y, y)
    refit!(m)
end


"""
    setβθ!(m::GeneralizedLinearMixedModel, v)

Set the parameter vector, `:βθ`, of `m` to `v`.

`βθ` is the concatenation of the fixed-effects, `β`, and the covariance parameter, `θ`.
"""
function setβθ!(m::GeneralizedLinearMixedModel, v)
    setβ!(m, v)
    setθ!(m, view(v, (length(m.β)+1):length(v)))
end

function setβ!(m::GeneralizedLinearMixedModel, v)
    β = m.β
    copyto!(β, view(v, 1:length(β)))
    m
end

function setθ!(m::GeneralizedLinearMixedModel, v)
    setθ!(m.LMM, copyto!(m.θ, v))
    m
end

function Base.setproperty!(m::GeneralizedLinearMixedModel, s::Symbol, y)
    if s == :β
        setβ!(m, y)
    elseif s == :θ
        setθ!(m, y)
    elseif s == :βθ
        setβθ!(m, y)
    else
        setfield!(m, s, y)
    end
end

<<<<<<< HEAD
sdest(m::GeneralizedLinearMixedModel{T}) where {T} = dispersion_parameter(m) ? √varest(m) : convert(T, NaN)
=======
"""
    sdest(m::GeneralizedLinearMixedModel)

Return the estimate of the dispersion, i.e. the standard deviation of the per-observation noise.

For models with a dispersion parameter ϕ, this is simply ϕ. For models without a
dispersion parameter, this value is `missing`. This differs from `disperion`,
which returns `1` for models without a dispersion parameter.

For Gaussian models, this parameter is often called σ.
"""
sdest(m::GeneralizedLinearMixedModel{T}) where {T} =  dispersion_parameter(m) ? dispersion(m, true) : missing
>>>>>>> 0bf61a23

function Base.show(io::IO, m::GeneralizedLinearMixedModel)
    if m.optsum.feval < 0
        @warn("Model has not been fit")
        return nothing
    end
    nAGQ = m.LMM.optsum.nAGQ
    println(io, "Generalized Linear Mixed Model fit by maximum likelihood (nAGQ = $nAGQ)")
    println(io, "  ", m.LMM.formula)
    println(io, "  Distribution: ", Distribution(m.resp))
    println(io, "  Link: ", GLM.Link(m.resp), "\n")
    println(io)
    nums = Ryu.writefixed.([loglikelihood(m), deviance(m), aic(m), aicc(m), bic(m)], 4)
    fieldwd = max(maximum(textwidth.(nums)) + 1, 11)
    for label in [" logLik", " deviance", "AIC", "AICc", "BIC"]
        print(io, rpad(lpad(label, (fieldwd + textwidth(label)) >> 1), fieldwd))
    end
    println(io)
    print.(Ref(io), lpad.(nums, fieldwd))
    println(io)

    show(io, VarCorr(m))

    print(io, " Number of obs: $(length(m.y)); levels of grouping factors: ")
    join(io, nlevs.(m.reterms), ", ")
    println(io)

    println(io, "\nFixed-effects parameters:")
    show(io, coeftable(m))
end

function stderror!(v::AbstractVector{T}, m::GeneralizedLinearMixedModel{T}) where {T}
    # initialize to appropriate NaN for rank-deficient case
    fill!(v, zero(T) / zero(T))

    # the inverse permutation is done here.
    # if this is changed to access the permuted
    # model matrix directly, then don't forget to add
    # in the inverse permutation
    vcovmat = vcov(m)

    for idx in 1:size(vcovmat,1)
        v[idx] = sqrt(vcovmat[idx,idx])
    end

    v
end

"""
    updateη!(m::GeneralizedLinearMixedModel)

Update the linear predictor, `m.η`, from the offset and the `B`-scale random effects.
"""
function updateη!(m::GeneralizedLinearMixedModel)
    η = m.η
    b = m.b
    u = m.u
    reterms = m.LMM.reterms
    mul!(η, modelmatrix(m), m.β)
    for i in eachindex(b)
        unscaledre!(η, reterms[i], mul!(b[i], reterms[i].λ, u[i]))
    end
    GLM.updateμ!(m.resp, η)
    m
end

<<<<<<< HEAD
varest(m::GeneralizedLinearMixedModel{T}) where {T} = dispersion_parameter(m) ? dispersion(m) : one(T)
=======
"""
    varest(m::GeneralizedLinearMixedModel)

Returns the estimate of ϕ², the variance of the conditional distribution of Y given B.

For models with a dispersion parameter ϕ, this is simply ϕ². For models without a
dispersion parameter, this value is `missing`. This differs from `disperion`,
which returns `1` for models without a dispersion parameter.

For Gaussian models, this parameter is often called σ².
"""
varest(m::GeneralizedLinearMixedModel{T}) where {T} = dispersion_parameter(m) ? dispersion(m, true) : missing
>>>>>>> 0bf61a23

# delegate GLMM method to LMM field
for f in (
    :feL,
    :fetrm,
    :fixefnames,
    :(LinearAlgebra.logdet),
    :lowerbd,
    :PCA,
    :rePCA,
    :(StatsBase.coefnames),
    :(StatsModels.modelmatrix),
)
    @eval begin
        $f(m::GeneralizedLinearMixedModel) = $f(m.LMM)
    end
end<|MERGE_RESOLUTION|>--- conflicted
+++ resolved
@@ -629,9 +629,6 @@
     end
 end
 
-<<<<<<< HEAD
-sdest(m::GeneralizedLinearMixedModel{T}) where {T} = dispersion_parameter(m) ? √varest(m) : convert(T, NaN)
-=======
 """
     sdest(m::GeneralizedLinearMixedModel)
 
@@ -644,7 +641,6 @@
 For Gaussian models, this parameter is often called σ.
 """
 sdest(m::GeneralizedLinearMixedModel{T}) where {T} =  dispersion_parameter(m) ? dispersion(m, true) : missing
->>>>>>> 0bf61a23
 
 function Base.show(io::IO, m::GeneralizedLinearMixedModel)
     if m.optsum.feval < 0
@@ -711,9 +707,6 @@
     m
 end
 
-<<<<<<< HEAD
-varest(m::GeneralizedLinearMixedModel{T}) where {T} = dispersion_parameter(m) ? dispersion(m) : one(T)
-=======
 """
     varest(m::GeneralizedLinearMixedModel)
 
@@ -726,7 +719,6 @@
 For Gaussian models, this parameter is often called σ².
 """
 varest(m::GeneralizedLinearMixedModel{T}) where {T} = dispersion_parameter(m) ? dispersion(m, true) : missing
->>>>>>> 0bf61a23
 
 # delegate GLMM method to LMM field
 for f in (
