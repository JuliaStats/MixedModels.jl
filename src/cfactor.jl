--- conflicted
+++ resolved
@@ -158,18 +158,9 @@
 end
 
 function downdate!{T}(C::DenseMatrix{T}, A::SparseMatrixCSC{T}, B::DenseMatrix{T})
-<<<<<<< HEAD
-    m, n = size(A)
-    p, q = size(B)
-    r, s = size(C)
-    @show m,n,p,q,r,s
-    if r ≠ m || s ≠ p || n ≠ q
-        throw(DimensionMismatch("size(C,1) ≠ size(A,1) or size(C,2) ≠ size(B,1) or size(A,2) ≠ size(B,2)"))
-=======
     (m, n), (p, q), (r, s) = size(A), size(B), size(C)
     if r ≠ n || s ≠ q || m ≠ p
         throw(DimensionMismatch("size(C,1) ≠ size(A,2) or size(C,2) ≠ size(B,2) or size(A,1) ≠ size(B,1)"))
->>>>>>> 43763849
     end
     nz = nonzeros(A)
     rv = rowvals(A)
@@ -197,9 +188,6 @@
     C
 end
 
-<<<<<<< HEAD
-downdate!{T}(C::DenseMatrix{T}, A::SparseMatrixCSC{T}, B::SparseMatrixCSC{T}) = C -= A*B'
-=======
 function downdate!{T}(C::SparseMatrixCSC{T}, A::SparseMatrixCSC{T}, B::SparseMatrixCSC{T})
     AtB = A'B
     ((m, n) = size(C)) == size(AtB) || throw(DimensionMismatch("size(C) ≠ size(A'B)"))
@@ -220,7 +208,6 @@
     end
     C
 end
->>>>>>> 43763849
 
 function downdate!{T}(C::DenseMatrix{T}, A::SparseMatrixCSC{T})
     m, n = size(A)
