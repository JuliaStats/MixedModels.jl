module MixedModelsPRIMAExt

using MixedModels
using MixedModels: Statistics
using MixedModels.ProgressMeter: ProgressMeter, ProgressUnknown
using MixedModels: objective!, _objective!, rectify!
using LinearAlgebra: PosDefException
using PRIMA: PRIMA

function __init__()
    push!(MixedModels.OPTIMIZATION_BACKENDS, :prima)
    return nothing
end

const PRIMABackend = Val{:prima}

function _optimizer(o::Val{O}, f, x0::Vector, args...; kwargs...) where {O}
    x0 = copy(x0)
    info = _optimizer!(o, f, x0, args...; kwargs...)
    return x0, info
end

_optimizer!(::Val{:bobyqa}, args...; kwargs...) = PRIMA.bobyqa!(args...; kwargs...)
_optimizer!(::Val{:cobyla}, args...; kwargs...) = PRIMA.cobyla!(args...; kwargs...)
_optimizer!(::Val{:lincoa}, args...; kwargs...) = PRIMA.lincoa!(args...; kwargs...)
_optimizer!(::Val{:newuoa}, args...; kwargs...) = PRIMA.newuoa!(args...; kwargs...)

function MixedModels.optimize!(m::LinearMixedModel, ::PRIMABackend;
    progress::Bool=true, kwargs...)
    optsum = m.optsum
    prog = ProgressUnknown(; desc="Minimizing", showspeed=true)
    empty!(optsum.fitlog)

    function obj(x)
        val = if x == optsum.initial
            # fast path since we've already evaluated the initial value
            optsum.finitial
        else
            try
                objective!(m, x)
            catch ex
                # This can happen when the optimizer drifts into an area where
                # there isn't enough shrinkage. Why finitial? Generally, it will
                # be the (near) worst case scenario value, so the optimizer won't
                # view it as an optimum. Using Inf messes up the quadratic
                # approximation in BOBYQA.
                ex isa PosDefException || rethrow()
                optsum.finitial
            end
        end
        progress && ProgressMeter.next!(prog; showvalues=[(:objective, val)])
        push!(optsum.fitlog, (; θ=copy(x), objective=val))
        return val
    end

    maxfun = optsum.maxfeval > 0 ? optsum.maxfeval : 500 * length(optsum.initial)
<<<<<<< HEAD
    info = prima_optimizer!(Val(optsum.optimizer), obj, optsum.final;
        #        xl=optsum.lowerbd,
=======
    info = _optimizer!(Val(optsum.optimizer), obj, optsum.final;
>>>>>>> bf4b8ebf
        maxfun,
        optsum.rhoend, optsum.rhobeg)
    ProgressMeter.finish!(prog)
    optsum.feval = info.nf
    optsum.fmin = info.fx
    optsum.returnvalue = Symbol(info.status)
    _check_prima_return(info)
    return optsum.final, optsum.fmin
end

function MixedModels.optimize!(m::GeneralizedLinearMixedModel, ::PRIMABackend;
    progress::Bool=true,
    fast::Bool=false, verbose::Bool=false, nAGQ=1,
    kwargs...)
    optsum = m.optsum
    prog = ProgressUnknown(; desc="Minimizing", showspeed=true)
    empty!(optsum.fitlog)

    function obj(x)
        val = try
            _objective!(m, x, Val(fast); verbose, nAGQ)
        catch ex
            # this allows us to recover from models where e.g. the link isn't
            # as constraining as it should be
            ex isa Union{PosDefException,DomainError} || rethrow()
            x == optsum.initial && rethrow()
            m.optsum.finitial
        end
        push!(optsum.fitlog, (; θ=copy(x), objective=val))
        verbose && println(round(val; digits=5), " ", x)
        progress && ProgressMeter.next!(prog; showvalues=[(:objective, val)])
        return val
    end

    optsum.finitial = _objective!(m, optsum.initial, Val(fast); verbose, nAGQ)
    maxfun = optsum.maxfeval > 0 ? optsum.maxfeval : 500 * length(optsum.initial)
    scale = if fast
        nothing
    else
        # scale by the standard deviation of the columns of the fixef model matrix
        # when including the fixef in the nonlinear opt
        sc = [map(std, eachcol(modelmatrix(m))); fill(1, length(m.θ))]
        for (i, x) in enumerate(sc)
            # for nearly constant things, e.g. intercept, we don't want to scale to zero...
            # also, since we're scaling the _parameters_ and not the data,
            # we need to invert the scale
            sc[i] = ifelse(iszero(x), one(x), inv(x))
        end
        sc
    end
    info = _optimizer!(Val(optsum.optimizer), obj, optsum.final;
        xl=optsum.lowerbd, maxfun,
        optsum.rhoend, optsum.rhobeg,
        scale)
    ProgressMeter.finish!(prog)

    optsum.feval = info.nf
    optsum.fmin = info.fx
    optsum.returnvalue = Symbol(info.status)
    _check_prima_return(info)

    return optsum.final, optsum.fmin
end

function _check_prima_return(info::PRIMA.Info)
    if !PRIMA.issuccess(info)
        @warn "PRIMA optimization failure: $(info.status)\n$(PRIMA.reason(info))"
    end

    return nothing
end

MixedModels.opt_params(::PRIMABackend) = [:rhobeg, :rhoend, :maxfeval]
MixedModels.optimizers(::PRIMABackend) = [:bobyqa, :cobyla, :lincoa, :newuoa]

function MixedModels.profilevc(obj, optsum::OptSummary, ::PRIMABackend; kwargs...)
    maxfun = optsum.maxfeval > 0 ? optsum.maxfeval : 500 * length(optsum.initial)
    xmin, info = _optimizer(Val(optsum.optimizer), obj,
        copyto!(optsum.final, optsum.initial);
        maxfun,
        optsum.rhoend, optsum.rhobeg,
        scale=nothing) # will need to scale for GLMM
    _check_prima_return(info)
    fmin = info.fx
    return fmin, xmin
end

function MixedModels.profileobj!(obj,
    m::LinearMixedModel{T}, θ::AbstractVector{T}, osj::OptSummary, ::PRIMABackend;
    kwargs...) where {T}
    maxfun = osj.maxfeval > 0 ? osj.maxfeval : 500 * length(osj.initial)
    xmin = copyto!(osj.final, osj.initial)
    info = _optimizer!(Val(osj.optimizer), obj, xmin;
        maxfun,
        osj.rhoend, osj.rhobeg,
        scale=nothing) # will need to scale for GLMM
    fmin = info.fx
    _check_prima_return(info)
    rectify!(m)
    return fmin
end

end # module<|MERGE_RESOLUTION|>--- conflicted
+++ resolved
@@ -54,15 +54,9 @@
     end
 
     maxfun = optsum.maxfeval > 0 ? optsum.maxfeval : 500 * length(optsum.initial)
-<<<<<<< HEAD
-    info = prima_optimizer!(Val(optsum.optimizer), obj, optsum.final;
-        #        xl=optsum.lowerbd,
-=======
     info = _optimizer!(Val(optsum.optimizer), obj, optsum.final;
->>>>>>> bf4b8ebf
         maxfun,
         optsum.rhoend, optsum.rhobeg)
-    ProgressMeter.finish!(prog)
     optsum.feval = info.nf
     optsum.fmin = info.fx
     optsum.returnvalue = Symbol(info.status)
