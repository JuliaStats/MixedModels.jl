--- conflicted
+++ resolved
@@ -54,11 +54,7 @@
     end
 
     maxfun = optsum.maxfeval > 0 ? optsum.maxfeval : 500 * length(optsum.initial)
-<<<<<<< HEAD
-    info = prima_optimizer!(Val(optsum.optimizer), obj, optsum.final;
-=======
     info = _optimizer!(Val(optsum.optimizer), obj, optsum.final;
->>>>>>> d7f9223a
         maxfun,
         optsum.rhoend, optsum.rhobeg)
     optsum.feval = info.nf
@@ -108,13 +104,8 @@
         end
         sc
     end
-<<<<<<< HEAD
-    info = prima_optimizer!(Val(optsum.optimizer), obj, optsum.final;
+    info = _optimizer!(Val(optsum.optimizer), obj, optsum.final;
         maxfun,
-=======
-    info = _optimizer!(Val(optsum.optimizer), obj, optsum.final;
-        xl=optsum.lowerbd, maxfun,
->>>>>>> d7f9223a
         optsum.rhoend, optsum.rhobeg,
         scale)
     ProgressMeter.finish!(prog)
