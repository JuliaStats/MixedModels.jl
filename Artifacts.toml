--- conflicted
+++ resolved
@@ -9,13 +9,8 @@
 # println("sha256 = \"", bytes2hex(open(sha256, filename)), "\"")
 # println("git-tree-sha1 = \"", Tar.tree_hash(IOBuffer(inflate_gzip(filename))), "\"")
 # from https://julialang.github.io/Pkg.jl/dev/artifacts/
-<<<<<<< HEAD
 git-tree-sha1 = "6d31be16850ffb7b5c0b80cb25f85b5c10df6546"
-lazy = false
-=======
-git-tree-sha1 = "aba5d7cb6510d3fe430636a9800054aad9ecf62e"
 lazy = true
->>>>>>> 135e87d0
 
     [[TestData.download]]
     # this is the SHA from https://osf.io/djaqb/download?version=9
