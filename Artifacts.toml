--- conflicted
+++ resolved
@@ -1,24 +1,3 @@
-<<<<<<< HEAD
-# when it's time to update the data agin, this code snippet will help:
-# using Pkg.Artifacts
-# import Base.Filesystem.cp
-# datasets = "/home/phillip/Desktop/datasets/"
-# create_artifact() do artifact_dir
-#   for f in readdir(datasets)
-#       cp(joinpath(datasets,f), joinpath(artifact_dir,f))
-#   end
-# end
-# the returned sha is the git-tree-sha1
-# osf will show the tarball's sha256 in the revisions page for the current version
-
-[TestData]
-git-tree-sha1 = "bf65e73c846c30aa5ec8bcb0443d12ffe1456671"
-lazy = true
-
-    [[TestData.download]]
-    sha256 = "24b1778f89c8b9f809d3f372bda50b4944eeb3ad9a993379c81170768c8907af"
-    url = "https://osf.io/pcjk6/download"
-=======
 # when generating a new artifact, add the new feather file to the datasets folder in Arrow format at
 # https://osf.io/djaqb/, then download that folder to generate the tarball
 # (so that we don't forget datasets)
@@ -44,5 +23,4 @@
 
     # for future work on using xz-compressed data:
     # Julia invokes wget without using HTTP metadata, so we need the link
-    # to end with the right extension unless we want to fall back to gzip compression
->>>>>>> ff776dc6
+    # to end with the right extension unless we want to fall back to gzip compression