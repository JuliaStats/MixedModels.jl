name = "MixedModels"
uuid = "ff71e718-51f3-5ec2-a782-8ffcbfa3c316"
author = ["Phillip Alday <me@phillipalday.com>", "Douglas Bates <dmbates@gmail.com>", "Jose Bayoan Santiago Calderon <jbs3hp@virginia.edu>"]
version = "3.1.0"

[deps]
Arrow = "69666777-d1a9-59fb-9406-91d4454c9d45"
BlockArrays = "8e7c35d0-a365-5155-bbbb-fb81a777f24e"
DataAPI = "9a962f9c-6df0-11e9-0e5d-c546b8b5ee8a"
Distributions = "31c24e10-a181-5473-b8eb-7969acd0382f"
GLM = "38e38edf-8417-5370-95a0-9cbb8c7f171a"
LinearAlgebra = "37e2e46d-f89d-539d-b4ee-838fcccc9c8e"
NLopt = "76087f3c-5699-56af-9a33-bf431cd00edd"
Pkg = "44cfe95a-1eb2-52ea-b672-e2afdf69b78f"
PooledArrays = "2dfb63ee-cc39-5dd5-95bd-886bf059d720"
ProgressMeter = "92933f4c-e287-5a05-a399-4b506db050ca"
Random = "9a3f8284-a2c9-5f02-9a11-845980a1fd5c"
SparseArrays = "2f01184e-e22b-5df5-ae63-d93ebab69eaf"
StaticArrays = "90137ffa-7385-5640-81b9-e52037218182"
Statistics = "10745b16-79ce-11e8-11f9-7d13ad32a3b2"
StatsBase = "2913bbd2-ae8a-5f71-8c99-4fb6c76f3a91"
StatsFuns = "4c63d2b9-4356-54db-8cca-17b64c39e42c"
StatsModels = "3eaba693-59b7-5ba5-a881-562e759f1c8d"
Tables = "bd369af6-aec1-5ad0-b16a-f7cc5008161c"

[compat]
<<<<<<< HEAD
Arrow = "0.3, 0.4"
BlockArrays = "0.11, 0.12, 0.13"
=======
Arrow = "0.3, 0.4, 1"
BlockArrays = "0.11, 0.12"
>>>>>>> 101c9a93
DataAPI = "1.1, 1.2, 1.3"
Distributions = "0.21, 0.22, 0.23, 0.24"
GLM = "1"
NLopt = "0.5, 0.6"
PooledArrays = "0.5"
ProgressMeter = "1"
StaticArrays = "0.11, 0.12"
StatsBase = "0.31, 0.32, 0.33"
StatsFuns = "0.8, 0.9"
StatsModels = "0.6"
Tables = "1"
julia = "1.4"

[extras]
DataFrames = "a93c6f00-e57d-5684-b7b6-d8193f3e46c0"
Test = "8dfed614-e22c-5e08-85e1-65c5234f0b40"

[targets]
test = ["Test", "DataFrames"]<|MERGE_RESOLUTION|>--- conflicted
+++ resolved
@@ -24,13 +24,7 @@
 Tables = "bd369af6-aec1-5ad0-b16a-f7cc5008161c"
 
 [compat]
-<<<<<<< HEAD
-Arrow = "0.3, 0.4"
 BlockArrays = "0.11, 0.12, 0.13"
-=======
-Arrow = "0.3, 0.4, 1"
-BlockArrays = "0.11, 0.12"
->>>>>>> 101c9a93
 DataAPI = "1.1, 1.2, 1.3"
 Distributions = "0.21, 0.22, 0.23, 0.24"
 GLM = "1"
