name: Future
on:
  pull_request:
    branches:
      - master
    paths-ignore:
      - 'LICENSE.md'
      - 'README.md'
  release:
    types:
      - created
jobs:
  ci:
    runs-on: ${{ matrix.os }}
    strategy:
      fail-fast: false
      matrix:
<<<<<<< HEAD
        julia-version: [1.5, nightly]
=======
        julia-version: [nightly]
>>>>>>> c7c73b0a
        julia-arch: [x64]
        os: [ubuntu-18.04]
    steps:
      - uses: actions/checkout@v2
      - uses: julia-actions/setup-julia@v1
        with:
          version: ${{ matrix.julia-version }}
      - uses: julia-actions/julia-buildpkg@v0.1
      - uses: julia-actions/julia-runtest@v0.1
        env:
          GITHUB_TOKEN: ${{ secrets.GITHUB_TOKEN }}
          # OPENBLAS_CORETYPE: haswell<|MERGE_RESOLUTION|>--- conflicted
+++ resolved
@@ -15,11 +15,7 @@
     strategy:
       fail-fast: false
       matrix:
-<<<<<<< HEAD
-        julia-version: [1.5, nightly]
-=======
         julia-version: [nightly]
->>>>>>> c7c73b0a
         julia-arch: [x64]
         os: [ubuntu-18.04]
     steps:
