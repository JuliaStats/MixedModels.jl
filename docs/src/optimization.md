--- conflicted
+++ resolved
@@ -313,12 +313,8 @@
 The second and third arguments are optional logical values indicating if $\beta$ is to be varied and if verbose output is to be printed.
 
 ```@example Main
-<<<<<<< HEAD
-pirls!(mdl, true, true)
-DisplayAs.Text(ans) # hide
-=======
-pirls!(mdl, true, false);
->>>>>>> 26a84fc4
+pirls!(mdl, true, false)
+DisplayAs.Text(ans) # hide
 ```
 
 ```@example Main
@@ -367,15 +363,4 @@
 ```
 
 This fit provided slightly better results (Laplace approximation to the deviance of 8151.400 versus 8151.583) but took 6 times as long.
-<<<<<<< HEAD
-That is not terribly important when the times involved are a few seconds but can be important when the fit requires many hours or days of computing time.
-
-The comparison of the slow and fast fit is available in the optimization summary after the slow fit.
-
-```@example Main
-mdl1.LMM.optsum
-DisplayAs.Text(ans) # hide
-```
-=======
-That is not terribly important when the times involved are a few seconds but can be important when the fit requires many hours or days of computing time.
->>>>>>> 26a84fc4
+That is not terribly important when the times involved are a few seconds but can be important when the fit requires many hours or days of computing time.