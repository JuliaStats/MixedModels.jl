# Details of the parameter estimation

## The probability model

Maximum likelihood estimates are based on the probability model for the observed responses.
In the probability model the distribution of the responses is expressed as a function of one or more *parameters*.

For a continuous distribution the probability density is a function of the responses, given the parameters.
The *likelihood* function is the same expression as the probability density but regarding the observed values as fixed and the parameters as varying.

In general a mixed-effects model incorporates two random variables: $\mathcal{B}$, the $q$-dimensional vector of random effects, and $\mathcal{Y}$, the $n$-dimensional response vector.
The value, $\bf y$, of $\mathcal{Y}$ is observed; the value, $\bf b$, of $\mathcal{B}$ is not.

## Linear Mixed-Effects Models

In a linear mixed model the unconditional distribution of $\mathcal{B}$ and the conditional distribution, $(\mathcal{Y} | \mathcal{B}=\bf{b})$, are both multivariate Gaussian distributions,
```math
\begin{equation}
\begin{aligned}
  (\mathcal{Y} | \mathcal{B}=\bf{b}) &\sim\mathcal{N}(\bf{ X\beta + Z b},\sigma^2\bf{I})\\\\
  \mathcal{B}&\sim\mathcal{N}(\bf{0},\Sigma_\theta) .
\end{aligned}
\end{equation}
```
The *conditional mean* of $\mathcal Y$, given $\mathcal B=\bf b$, is the *linear predictor*, $\bf X\bf\beta+\bf Z\bf b$, which depends on the $p$-dimensional *fixed-effects parameter*, $\bf \beta$, and on $\bf b$.
The *model matrices*, $\bf X$ and $\bf Z$, of dimension $n\times p$ and $n\times q$, respectively, are determined from the formula for the model and the values of covariates. 
Although the matrix $\bf Z$ can be large (i.e. both $n$ and $q$ can be large), it is sparse (i.e. most of the elements in the matrix are zero).

The *relative covariance factor*, $\Lambda_\theta$, is a $q\times q$ lower-triangular matrix, depending on the *variance-component parameter*, $\bf\theta$, and generating the symmetric $q\times q$ variance-covariance matrix, $\Sigma_\theta$, as
```math
\begin{equation}
\Sigma_\theta=\sigma^2\Lambda_\theta\Lambda_\theta'
\end{equation}
<<<<<<< HEAD

The *spherical random effects*, $\mathcal{U}\sim\mathcal{N}(\bf{0},\sigma^2\bf{I}_q)$, determine $\mathcal B$ according to

=======
```
The *spherical random effects*, $\mathcal{U}\sim\mathcal{N}({\bf 0},\sigma^2{\bf I}_q)$, determine $\mathcal B$ according to
```math
>>>>>>> 50d76461
\begin{equation}
\mathcal{B}=\Lambda_\theta\mathcal{U}.
\end{equation}
```
The *penalized residual sum of squares* (PRSS),
```math
\begin{equation}
r^2(\theta,\beta,\bf{u})=\|\bf{y} - \bf{X}\beta -\bf{Z}\Lambda_\theta\bf{u}\|^2+\|\bf{u}\|^2,
\end{equation}
```
is the sum of the residual sum of squares, measuring fidelity of the model to the data, and a penalty on the size of $\bf u$, measuring the complexity of the model.
Minimizing $r^2$ with respect to $\bf u$,
```math
\begin{equation}
r^2_{\beta,\theta} =\min_{\bf{u}}\left(\|\bf{y} -\bf{X}{\beta} -\bf{Z}\Lambda_\theta\bf{u}\|^2+\|\bf{u}\|^2\right)
\end{equation}
```
is a direct (i.e. non-iterative) computation.
<<<<<<< HEAD
The particular method used to solve this generates a *blocked Choleksy factor*, $\bf{L}_\theta$, which is an lower triangular $q\times q$ matrix satisfying

=======
The particular method used to solve this generates a *blocked Choleksy factor*, ${\bf L}_\theta$, which is an lower triangular $q\times q$ matrix satisfying
```math
>>>>>>> 50d76461
\begin{equation}
\bf{L}_\theta\bf{L}_\theta'=\Lambda_\theta'\bf{Z}'\bf{Z}\Lambda_\theta+\bf{I}_q .
\end{equation}
```
where ${\bf I}_q$ is the $q\times q$ *identity matrix*.

Negative twice the log-likelihood of the parameters, given the data, $\bf y$, is
```math
\begin{equation}
d({\bf\theta},{\bf\beta},\sigma|{\bf y})
=n\log(2\pi\sigma^2)+\log(|{\bf L}_\theta|^2)+\frac{r^2_{\beta,\theta}}{\sigma^2}.
\end{equation}
```
where $|{\bf L}_\theta|$ denotes the *determinant* of ${\bf L}_\theta$.
Because ${\bf L}_\theta$ is triangular, its determinant is the product of its diagonal elements.

Because the conditional mean, $\bf\mu_{\mathcal Y|\mathcal B=\bf b}=\bf
X\bf\beta+\bf Z\Lambda_\theta\bf u$, is a linear function of both $\bf\beta$ and $\bf u$, minimization of the PRSS with respect to both $\bf\beta$ and $\bf u$ to produce
```math
\begin{equation}
r^2_\theta =\min_{{\bf\beta},{\bf u}}\left(\|{\bf y} -{\bf X}{\bf\beta} -{\bf Z}\Lambda_\theta{\bf u}\|^2+\|{\bf u}\|^2\right)
\end{equation}
```
is also a direct calculation.
The values of $\bf u$ and $\bf\beta$ that provide this minimum are called, respectively, the *conditional mode*, $\tilde{\bf u}_\theta$, of the spherical random effects and the conditional estimate, $\widehat{\bf\beta}_\theta$, of the fixed effects.
At the conditional estimate of the fixed effects the objective is
```math
\begin{equation}
d({\bf\theta},\widehat{\beta}_\theta,\sigma|{\bf y})
=n\log(2\pi\sigma^2)+\log(|{\bf L}_\theta|^2)+\frac{r^2_\theta}{\sigma^2}.
\end{equation}
```
Minimizing this expression with respect to $\sigma^2$ produces the conditional estimate
```math
\begin{equation}
\widehat{\sigma^2}_\theta=\frac{r^2_\theta}{n}
\end{equation}
```
which provides the *profiled log-likelihood* on the deviance scale as
```math
\begin{equation}
\tilde{d}(\theta|{\bf y})=d(\theta,\widehat{\beta}_\theta,\widehat{\sigma}_\theta|{\bf y})
=\log(|{\bf L}_\theta|^2)+n\left[1+\log\left(\frac{2\pi r^2_\theta}{n}\right)\right],
\end{equation}
```
a function of $\bf\theta$ alone.

The MLE of $\bf\theta$, written $\widehat{\bf\theta}$, is the value that minimizes this profiled objective.
We determine this value by numerical optimization.
In the process of evaluating $\tilde{d}(\widehat{\theta}|{\bf y})$ we determine $\widehat{\beta}=\widehat{\beta}_{\widehat\theta}$, $\tilde{\bf u}_{\widehat{\theta}}$ and $r^2_{\widehat{\theta}}$, from which we can evaluate $\widehat{\sigma}=\sqrt{r^2_{\widehat{\theta}}/n}$.

The elements of the conditional mode of $\mathcal B$, evaluated at the parameter estimates,
```math
\begin{equation}
\tilde{\bf b}_{\widehat{\theta}}=\Lambda_{\widehat{\theta}}\tilde{\bf u}_{\widehat{\theta}}
\end{equation}
```
are sometimes called the *best linear unbiased predictors* or BLUPs of the random effects.
Although BLUPs an appealing acronym, I don’t find the term particularly instructive (what is a “linear unbiased predictor” and in what sense are these the “best”?) and prefer the term “conditional modes”, because these are the values of $\bf b$ that maximize the density of the conditional distribution $\mathcal{B} | \mathcal{Y} = {\bf y}$.
For a linear mixed model, where all the conditional and unconditional distributions are Gaussian, these values are also the *conditional means*.

## Internal structure of $\Lambda_\theta$ and $\bf Z$

In the types of `LinearMixedModel` available through the `MixedModels` package, groups of random effects and the corresponding columns of the model matrix, $\bf Z$, are associated with *random-effects terms* in the model formula.

For the simple example

````julia
julia> fm1 = fit!(LinearMixedModel(@formula(Y ~ 1 + (1|G)), dat[:Dyestuff]))
Linear mixed model fit by maximum likelihood
 Formula: Y ~ 1 + (1 | G)
   logLik   -2 logLik     AIC        BIC    
 -163.66353  327.32706  333.32706  337.53065

Variance components:
              Column    Variance  Std.Dev. 
 G        (Intercept)  1388.3334 37.260347
 Residual              2451.2500 49.510100
 Number of obs: 30; levels of grouping factors: 6

  Fixed-effects parameters:
             Estimate Std.Error z value P(>|z|)
(Intercept)    1527.5   17.6946  86.326  <1e-99


````




the only random effects term in the formula is `(1|G)`, a simple, scalar random-effects term.
````julia
julia> t1 = fm1.trms[1]
<<<<<<< HEAD
MixedModels.ScalarFactorReTerm{Float64,UInt8}(UInt8[0x01, 0x01, 0x01, 0x01, 0x01, 0x02, 0x02, 0x02, 0x02, 0x02  …  0x05, 0x05, 0x05, 0x05, 0x05, 0x06, 0x06, 0x06, 0x06, 0x06], ["A", "B", "C", "D", "E", "F"], [1.0, 1.0, 1.0, 1.0, 1.0, 1.0, 1.0, 1.0, 1.0, 1.0  …  1.0, 1.0, 1.0, 1.0, 1.0, 1.0, 1.0, 1.0, 1.0, 1.0], [1.0, 1.0, 1.0, 1.0, 1.0, 1.0, 1.0, 1.0, 1.0, 1.0  …  1.0, 1.0, 1.0, 1.0, 1.0, 1.0, 1.0, 1.0, 1.0, 1.0], :G, ["(Intercept)"], 0.7525806757718846)
=======
MixedModels.ScalarFactorReTerm{Float64,UInt8}(UInt8[0x01, 0x01, 0x01, 0x01, 0x01, 0x02, 0x02, 0x02, 0x02, 0x02  …  0x05, 0x05, 0x05, 0x05, 0x05, 0x06, 0x06, 0x06, 0x06, 0x06], ["A", "B", "C", "D", "E", "F"], [1.0, 1.0, 1.0, 1.0, 1.0, 1.0, 1.0, 1.0, 1.0, 1.0  …  1.0, 1.0, 1.0, 1.0, 1.0, 1.0, 1.0, 1.0, 1.0, 1.0], [1.0, 1.0, 1.0, 1.0, 1.0, 1.0, 1.0, 1.0, 1.0, 1.0  …  1.0, 1.0, 1.0, 1.0, 1.0, 1.0, 1.0, 1.0, 1.0, 1.0], :G, ["(Intercept)"], 0.75258072175308)
>>>>>>> 50d76461

````




```@docs
ScalarFactorReTerm
```

This `ScalarFactorReTerm` contributes a block of columns to the model matrix $\bf Z$ and a diagonal block to $\Lambda_\theta$.
````julia
julia> getθ(t1)
1-element Array{Float64,1}:
<<<<<<< HEAD
 0.7525806757718846

julia> getΛ(t1)
0.7525806757718846
=======
 0.75258072175308

julia> getΛ(t1)
0.75258072175308
>>>>>>> 50d76461

julia> Matrix(t1)
30×6 Array{Float64,2}:
 1.0  0.0  0.0  0.0  0.0  0.0
 1.0  0.0  0.0  0.0  0.0  0.0
 1.0  0.0  0.0  0.0  0.0  0.0
 1.0  0.0  0.0  0.0  0.0  0.0
 1.0  0.0  0.0  0.0  0.0  0.0
 0.0  1.0  0.0  0.0  0.0  0.0
 0.0  1.0  0.0  0.0  0.0  0.0
 0.0  1.0  0.0  0.0  0.0  0.0
 0.0  1.0  0.0  0.0  0.0  0.0
 0.0  1.0  0.0  0.0  0.0  0.0
 ⋮                        ⋮  
 0.0  0.0  0.0  0.0  1.0  0.0
 0.0  0.0  0.0  0.0  1.0  0.0
 0.0  0.0  0.0  0.0  1.0  0.0
 0.0  0.0  0.0  0.0  1.0  0.0
 0.0  0.0  0.0  0.0  0.0  1.0
 0.0  0.0  0.0  0.0  0.0  1.0
 0.0  0.0  0.0  0.0  0.0  1.0
 0.0  0.0  0.0  0.0  0.0  1.0
 0.0  0.0  0.0  0.0  0.0  1.0

````





Because there is only one random-effects term in the model, the matrix $\bf Z$ is the indicators matrix shown as the result of `Matrix(t1)`, but stored in a special sparse format.
Furthermore, there is only one block in $\Lambda_\theta$.
For a `ScalarFactorReTerm` this block is a multiple of the identity, in this case $0.75258\cdot{\bf I}_6$.


For a vector-valued random-effects term, as in
````julia
julia> fm2 = fit(LinearMixedModel, @formula(Y ~ 1 + U + (1+U|G)), dat[:sleepstudy])
Linear mixed model fit by maximum likelihood
 Formula: Y ~ 1 + U + ((1 + U) | G)
   logLik   -2 logLik     AIC        BIC    
 -875.96967 1751.93934 1763.93934 1783.09709

Variance components:
              Column    Variance   Std.Dev.    Corr.
 G        (Intercept)  565.510660 23.7804680
          U             32.682124  5.7168281  0.08
 Residual              654.941449 25.5918239
 Number of obs: 180; levels of grouping factors: 18

  Fixed-effects parameters:
             Estimate Std.Error z value P(>|z|)
(Intercept)   251.405   6.63226 37.9064  <1e-99
U             10.4673   1.50224 6.96781  <1e-11


julia> t21 = fm2.trms[1]
MixedModels.VectorFactorReTerm{Float64,UInt8,2}(UInt8[0x01, 0x01, 0x01, 0x01, 0x01, 0x01, 0x01, 0x01, 0x01, 0x01  …  0x12, 0x12, 0x12, 0x12, 0x12, 0x12, 0x12, 0x12, 0x12, 0x12], ["308", "309", "310", "330", "331", "332", "333", "334", "335", "337", "349", "350", "351", "352", "369", "370", "371", "372"], [1.0 1.0 … 1.0 1.0; 0.0 1.0 … 8.0 9.0], [1.0 1.0 … 1.0 1.0; 0.0 1.0 … 8.0 9.0], StaticArrays.SArray{Tuple{2},Float64,1,2}[[1.0, 0.0], [1.0, 1.0], [1.0, 2.0], [1.0, 3.0], [1.0, 4.0], [1.0, 5.0], [1.0, 6.0], [1.0, 7.0], [1.0, 8.0], [1.0, 9.0]  …  [1.0, 0.0], [1.0, 1.0], [1.0, 2.0], [1.0, 3.0], [1.0, 4.0], [1.0, 5.0], [1.0, 6.0], [1.0, 7.0], [1.0, 8.0], [1.0, 9.0]], :G, ["(Intercept)", "U"], [2], [0.929221 0.0; 0.0181684 0.222645], [1, 2, 4])

````




the random-effects term `(1+U|G)` generates a
```@docs
VectorFactorReTerm
```
The model matrix $\bf Z$ for this model is
````julia
julia> convert(Array{Int}, Matrix(t21))  # convert to integers for more compact printing
180×36 Array{Int64,2}:
 1  0  0  0  0  0  0  0  0  0  0  0  0  …  0  0  0  0  0  0  0  0  0  0  0  0
 1  1  0  0  0  0  0  0  0  0  0  0  0     0  0  0  0  0  0  0  0  0  0  0  0
 1  2  0  0  0  0  0  0  0  0  0  0  0     0  0  0  0  0  0  0  0  0  0  0  0
 1  3  0  0  0  0  0  0  0  0  0  0  0     0  0  0  0  0  0  0  0  0  0  0  0
 1  4  0  0  0  0  0  0  0  0  0  0  0     0  0  0  0  0  0  0  0  0  0  0  0
 1  5  0  0  0  0  0  0  0  0  0  0  0  …  0  0  0  0  0  0  0  0  0  0  0  0
 1  6  0  0  0  0  0  0  0  0  0  0  0     0  0  0  0  0  0  0  0  0  0  0  0
 1  7  0  0  0  0  0  0  0  0  0  0  0     0  0  0  0  0  0  0  0  0  0  0  0
 1  8  0  0  0  0  0  0  0  0  0  0  0     0  0  0  0  0  0  0  0  0  0  0  0
 1  9  0  0  0  0  0  0  0  0  0  0  0     0  0  0  0  0  0  0  0  0  0  0  0
 ⋮              ⋮              ⋮        ⋱     ⋮              ⋮              ⋮
 0  0  0  0  0  0  0  0  0  0  0  0  0     0  0  0  0  0  0  0  0  0  0  1  1
 0  0  0  0  0  0  0  0  0  0  0  0  0     0  0  0  0  0  0  0  0  0  0  1  2
 0  0  0  0  0  0  0  0  0  0  0  0  0     0  0  0  0  0  0  0  0  0  0  1  3
 0  0  0  0  0  0  0  0  0  0  0  0  0     0  0  0  0  0  0  0  0  0  0  1  4
 0  0  0  0  0  0  0  0  0  0  0  0  0  …  0  0  0  0  0  0  0  0  0  0  1  5
 0  0  0  0  0  0  0  0  0  0  0  0  0     0  0  0  0  0  0  0  0  0  0  1  6
 0  0  0  0  0  0  0  0  0  0  0  0  0     0  0  0  0  0  0  0  0  0  0  1  7
 0  0  0  0  0  0  0  0  0  0  0  0  0     0  0  0  0  0  0  0  0  0  0  1  8
 0  0  0  0  0  0  0  0  0  0  0  0  0     0  0  0  0  0  0  0  0  0  0  1  9

````




and $\Lambda_\theta$ is a $36\times36$ block diagonal matrix with $18$ diagonal blocks, all of the form
````julia
julia> getΛ(t21)
2×2 LinearAlgebra.LowerTriangular{Float64,Array{Float64,2}}:
 0.929221    ⋅      
 0.0181684  0.222645

````




The $\theta$ vector is
````julia
julia> getθ(t21)
3-element Array{Float64,1}:
<<<<<<< HEAD
 0.9292213140364632  
 0.018168394459481596
 0.22264486740050538 
=======
 0.9292213074323172 
 0.01816837125865147
 0.22264488172905142
>>>>>>> 50d76461

````





Random-effects terms in the model formula that have the same grouping factor are amagamated into a single `VectorFactorReTerm` object.
````julia
julia> fm3 = fit(LinearMixedModel, @formula(Y ~ 1 + U + (1|G) + (0+U|G)), dat[:sleepstudy])
Linear mixed model fit by maximum likelihood
 Formula: Y ~ 1 + U + (1 | G) + ((0 + U) | G)
   logLik   -2 logLik     AIC        BIC    
 -876.00163 1752.00326 1762.00326 1777.96804

Variance components:
              Column    Variance  Std.Dev.   Corr.
<<<<<<< HEAD
 G        (Intercept)  584.258977 24.17145
=======
 G        (Intercept)  584.258970 24.17145
>>>>>>> 50d76461
          U             33.632805  5.79938  0.00
 Residual              653.115782 25.55613
 Number of obs: 180; levels of grouping factors: 18

  Fixed-effects parameters:
             Estimate Std.Error z value P(>|z|)
(Intercept)   251.405   6.70771   37.48  <1e-99
U             10.4673   1.51931 6.88951  <1e-11


julia> t31 = fm3.trms[1]
MixedModels.VectorFactorReTerm{Float64,UInt8,2}(UInt8[0x01, 0x01, 0x01, 0x01, 0x01, 0x01, 0x01, 0x01, 0x01, 0x01  …  0x12, 0x12, 0x12, 0x12, 0x12, 0x12, 0x12, 0x12, 0x12, 0x12], ["308", "309", "310", "330", "331", "332", "333", "334", "335", "337", "349", "350", "351", "352", "369", "370", "371", "372"], [1.0 1.0 … 1.0 1.0; 0.0 1.0 … 8.0 9.0], [1.0 1.0 … 1.0 1.0; 0.0 1.0 … 8.0 9.0], StaticArrays.SArray{Tuple{2},Float64,1,2}[[1.0, 0.0], [1.0, 1.0], [1.0, 2.0], [1.0, 3.0], [1.0, 4.0], [1.0, 5.0], [1.0, 6.0], [1.0, 7.0], [1.0, 8.0], [1.0, 9.0]  …  [1.0, 0.0], [1.0, 1.0], [1.0, 2.0], [1.0, 3.0], [1.0, 4.0], [1.0, 5.0], [1.0, 6.0], [1.0, 7.0], [1.0, 8.0], [1.0, 9.0]], :G, ["(Intercept)", "U"], [1, 1], [0.945818 0.0; 0.0 0.226927], [1, 4])

````




For this model the matrix $\bf Z$ is the same as that of model `fm2` but the diagonal blocks of $\Lambda_\theta$ are themselves diagonal.
````julia
julia> getΛ(t31)
2×2 LinearAlgebra.LowerTriangular{Float64,Array{Float64,2}}:
 0.945818   ⋅      
 0.0       0.226927

julia> getθ(t31)
2-element Array{Float64,1}:
<<<<<<< HEAD
 0.9458180716002255
 0.2269271485512249
=======
 0.9458180659014612 
 0.22692714887571405
>>>>>>> 50d76461

````




Random-effects terms with distinct grouping factors generate distinct elements of the `trms` member of the `LinearMixedModel` object.
Multiple `AbstractFactorReTerm` (i.e. either a `ScalarFactorReTerm` or a `VectorFactorReTerm`) objects are sorted by decreasing numbers of random effects.
````julia
julia> fm4 = fit!(LinearMixedModel(@formula(Y ~ 1 + (1|H) + (1|G)), dat[:Penicillin]))
Linear mixed model fit by maximum likelihood
 Formula: Y ~ 1 + (1 | H) + (1 | G)
   logLik   -2 logLik     AIC        BIC    
 -166.09417  332.18835  340.18835  352.06760

Variance components:
<<<<<<< HEAD
              Column    Variance   Std.Dev. 
 G        (Intercept)  0.71497949 0.8455646
 H        (Intercept)  3.13519360 1.7706478
 Residual              0.30242640 0.5499331
=======
              Column    Variance  Std.Dev. 
 G        (Intercept)  0.7149795 0.8455646
 H        (Intercept)  3.1351931 1.7706477
 Residual              0.3024264 0.5499331
>>>>>>> 50d76461
 Number of obs: 144; levels of grouping factors: 24, 6

  Fixed-effects parameters:
             Estimate Std.Error z value P(>|z|)
(Intercept)   22.9722  0.744596 30.8519  <1e-99


julia> t41 = fm4.trms[1]
<<<<<<< HEAD
MixedModels.ScalarFactorReTerm{Float64,UInt8}(UInt8[0x01, 0x01, 0x01, 0x01, 0x01, 0x01, 0x02, 0x02, 0x02, 0x02  …  0x17, 0x17, 0x17, 0x17, 0x18, 0x18, 0x18, 0x18, 0x18, 0x18], ["a", "b", "c", "d", "e", "f", "g", "h", "i", "j"  …  "o", "p", "q", "r", "s", "t", "u", "v", "w", "x"], [1.0, 1.0, 1.0, 1.0, 1.0, 1.0, 1.0, 1.0, 1.0, 1.0  …  1.0, 1.0, 1.0, 1.0, 1.0, 1.0, 1.0, 1.0, 1.0, 1.0], [1.0, 1.0, 1.0, 1.0, 1.0, 1.0, 1.0, 1.0, 1.0, 1.0  …  1.0, 1.0, 1.0, 1.0, 1.0, 1.0, 1.0, 1.0, 1.0, 1.0], :G, ["(Intercept)"], 1.5375772433917159)

julia> t42 = fm4.trms[2]
MixedModels.ScalarFactorReTerm{Float64,UInt8}(UInt8[0x01, 0x02, 0x03, 0x04, 0x05, 0x06, 0x01, 0x02, 0x03, 0x04  …  0x03, 0x04, 0x05, 0x06, 0x01, 0x02, 0x03, 0x04, 0x05, 0x06], ["A", "B", "C", "D", "E", "F"], [1.0, 1.0, 1.0, 1.0, 1.0, 1.0, 1.0, 1.0, 1.0, 1.0  …  1.0, 1.0, 1.0, 1.0, 1.0, 1.0, 1.0, 1.0, 1.0, 1.0], [1.0, 1.0, 1.0, 1.0, 1.0, 1.0, 1.0, 1.0, 1.0, 1.0  …  1.0, 1.0, 1.0, 1.0, 1.0, 1.0, 1.0, 1.0, 1.0, 1.0], :H, ["(Intercept)"], 3.219751343843134)
=======
MixedModels.ScalarFactorReTerm{Float64,UInt8}(UInt8[0x01, 0x01, 0x01, 0x01, 0x01, 0x01, 0x02, 0x02, 0x02, 0x02  …  0x17, 0x17, 0x17, 0x17, 0x18, 0x18, 0x18, 0x18, 0x18, 0x18], ["a", "b", "c", "d", "e", "f", "g", "h", "i", "j"  …  "o", "p", "q", "r", "s", "t", "u", "v", "w", "x"], [1.0, 1.0, 1.0, 1.0, 1.0, 1.0, 1.0, 1.0, 1.0, 1.0  …  1.0, 1.0, 1.0, 1.0, 1.0, 1.0, 1.0, 1.0, 1.0, 1.0], [1.0, 1.0, 1.0, 1.0, 1.0, 1.0, 1.0, 1.0, 1.0, 1.0  …  1.0, 1.0, 1.0, 1.0, 1.0, 1.0, 1.0, 1.0, 1.0, 1.0], :G, ["(Intercept)"], 1.5375772602845832)

julia> t42 = fm4.trms[2]
MixedModels.ScalarFactorReTerm{Float64,UInt8}(UInt8[0x01, 0x02, 0x03, 0x04, 0x05, 0x06, 0x01, 0x02, 0x03, 0x04  …  0x03, 0x04, 0x05, 0x06, 0x01, 0x02, 0x03, 0x04, 0x05, 0x06], ["A", "B", "C", "D", "E", "F"], [1.0, 1.0, 1.0, 1.0, 1.0, 1.0, 1.0, 1.0, 1.0, 1.0  …  1.0, 1.0, 1.0, 1.0, 1.0, 1.0, 1.0, 1.0, 1.0, 1.0], [1.0, 1.0, 1.0, 1.0, 1.0, 1.0, 1.0, 1.0, 1.0, 1.0  …  1.0, 1.0, 1.0, 1.0, 1.0, 1.0, 1.0, 1.0, 1.0, 1.0], :H, ["(Intercept)"], 3.2197510882756837)
>>>>>>> 50d76461

````




Note that the first `ScalarFactorReTerm` in `fm4.trms` corresponds to grouping factor `G` even though the term `(1|G)` occurs in the formula after `(1|H)`.

### Progress of the optimization

An optional named argument, `verbose=true`, in the call to `fit!` of a `LinearMixedModel` causes printing of the objective and the $\theta$ parameter at each evaluation during the optimization.
````julia
julia> fit!(LinearMixedModel(@formula(Y ~ 1 + (1|G)), dat[:Dyestuff]), verbose=true);
f_1: 327.76702 [1.0]
f_2: 331.03619 [1.75]
f_3: 330.64583 [0.25]
f_4: 327.69511 [0.97619]
f_5: 327.56631 [0.928569]
f_6: 327.3826 [0.833327]
f_7: 327.35315 [0.807188]
f_8: 327.34663 [0.799688]
f_9: 327.341 [0.792188]
f_10: 327.33253 [0.777188]
f_11: 327.32733 [0.747188]
f_12: 327.32862 [0.739688]
f_13: 327.32706 [0.752777]
f_14: 327.32707 [0.753527]
f_15: 327.32706 [0.752584]
f_16: 327.32706 [0.752509]
f_17: 327.32706 [0.752591]
f_18: 327.32706 [0.752581]

julia> fit!(LinearMixedModel(@formula(Y ~ 1 + U + (1+U|G)), dat[:sleepstudy]), verbose=true);
f_1: 1784.6423 [1.0, 0.0, 1.0]
f_2: 1790.12564 [1.75, 0.0, 1.0]
f_3: 1798.99962 [1.0, 1.0, 1.0]
f_4: 1803.8532 [1.0, 0.0, 1.75]
f_5: 1800.61398 [0.25, 0.0, 1.0]
f_6: 1798.60463 [1.0, -1.0, 1.0]
f_7: 1752.26074 [1.0, 0.0, 0.25]
f_8: 1797.58769 [1.18326, -0.00866189, 0.0]
f_9: 1754.95411 [1.075, 0.0, 0.325]
f_10: 1753.69568 [0.816632, 0.0111673, 0.288238]
f_11: 1754.817 [1.0, -0.0707107, 0.196967]
f_12: 1753.10673 [0.943683, 0.0638354, 0.262696]
f_13: 1752.93938 [0.980142, -0.0266568, 0.274743]
f_14: 1752.25688 [0.984343, -0.0132347, 0.247191]
f_15: 1752.05745 [0.97314, 0.00253785, 0.23791]
f_16: 1752.02239 [0.954526, 0.00386421, 0.235892]
f_17: 1752.02273 [0.935929, 0.0013318, 0.234445]
f_18: 1751.97169 [0.954965, 0.00790664, 0.229046]
f_19: 1751.9526 [0.953313, 0.0166274, 0.225768]
f_20: 1751.94852 [0.946929, 0.0130761, 0.222871]
f_21: 1751.98718 [0.933418, 0.00613767, 0.218951]
f_22: 1751.98321 [0.951544, 0.005789, 0.220618]
f_23: 1751.95197 [0.952809, 0.0190332, 0.224178]
f_24: 1751.94628 [0.946322, 0.0153739, 0.225088]
f_25: 1751.9467 [0.947124, 0.0148894, 0.224892]
f_26: 1751.94757 [0.946497, 0.0154643, 0.225814]
f_27: 1751.94531 [0.946086, 0.0157934, 0.224449]
f_28: 1751.94418 [0.945304, 0.0166902, 0.223361]
f_29: 1751.94353 [0.944072, 0.0172106, 0.222716]
f_30: 1751.94244 [0.941271, 0.0163099, 0.222523]
f_31: 1751.94217 [0.939, 0.015899, 0.222132]
f_32: 1751.94237 [0.938979, 0.016548, 0.221562]
f_33: 1751.94228 [0.938863, 0.0152466, 0.222683]
f_34: 1751.9422 [0.938269, 0.015733, 0.222024]
f_35: 1751.94131 [0.938839, 0.0166373, 0.222611]
f_36: 1751.94093 [0.938397, 0.0173965, 0.222817]
f_37: 1751.94057 [0.937006, 0.0180445, 0.222534]
f_38: 1751.94018 [0.934109, 0.0187354, 0.22195]
f_39: 1751.94008 [0.932642, 0.0189242, 0.221726]
f_40: 1751.94027 [0.931357, 0.0190082, 0.221309]
f_41: 1751.9415 [0.932821, 0.0206454, 0.221367]
f_42: 1751.93949 [0.931867, 0.0179574, 0.222564]
f_43: 1751.93939 [0.929167, 0.0177824, 0.222534]
f_44: 1751.9394 [0.929659, 0.0177721, 0.222508]
f_45: 1751.93943 [0.929193, 0.0187806, 0.22257]
f_46: 1751.93935 [0.928986, 0.0182366, 0.222484]
f_47: 1751.93949 [0.928697, 0.0182937, 0.223175]
f_48: 1751.93936 [0.928243, 0.0182695, 0.222584]
f_49: 1751.93934 [0.929113, 0.0181791, 0.222624]
f_50: 1751.93934 [0.929191, 0.0181658, 0.222643]
f_51: 1751.93935 [0.929254, 0.0182093, 0.222621]
f_52: 1751.93935 [0.929189, 0.0181298, 0.222573]
f_53: 1751.93934 [0.929254, 0.0181676, 0.22265]
f_54: 1751.93934 [0.929214, 0.0181717, 0.222647]
f_55: 1751.93934 [0.929208, 0.0181715, 0.222646]
f_56: 1751.93934 [0.929209, 0.018173, 0.222652]
f_57: 1751.93934 [0.929221, 0.0181684, 0.222645]

````





A shorter summary of the optimization process is always available as an
```@docs
OptSummary
```
object, which is the `optsum` member of the `LinearMixedModel`.
````julia
julia> fm2.optsum
Initial parameter vector: [1.0, 0.0, 1.0]
<<<<<<< HEAD
Initial objective value:  1784.6422961924707
=======
Initial objective value:  1784.6422961924686
>>>>>>> 50d76461

Optimizer (from NLopt):   LN_BOBYQA
Lower bounds:             [0.0, -Inf, 0.0]
ftol_rel:                 1.0e-12
ftol_abs:                 1.0e-8
xtol_rel:                 0.0
xtol_abs:                 [1.0e-10, 1.0e-10, 1.0e-10]
initial_step:             [0.75, 1.0, 0.75]
maxfeval:                 -1

Function evaluations:     57
Final parameter vector:   [0.929221, 0.0181684, 0.222645]
<<<<<<< HEAD
Final objective value:    1751.93934446471
=======
Final objective value:    1751.9393444646948
>>>>>>> 50d76461
Return code:              FTOL_REACHED


````





### Modifying the optimization process

The `OptSummary` object contains both input and output fields for the optimizer.
To modify the optimization process the input fields can be changed after constructing the model but before fitting it.

Suppose, for example, that the user wishes to try a [Nelder-Mead](https://en.wikipedia.org/wiki/Nelder%E2%80%93Mead_method) optimization method instead of the default [`BOBYQA`](https://en.wikipedia.org/wiki/BOBYQA) (Bounded Optimization BY Quadratic Approximation) method.
````julia
julia> fm2 = LinearMixedModel(@formula(Y ~ 1 + U + (1+U|G)), dat[:sleepstudy]);

julia> fm2.optsum.optimizer = :LN_NELDERMEAD;

julia> fit!(fm2)
Linear mixed model fit by maximum likelihood
 Formula: Y ~ 1 + U + ((1 + U) | G)
   logLik   -2 logLik     AIC        BIC    
 -875.96967 1751.93934 1763.93934 1783.09709

Variance components:
              Column    Variance   Std.Dev.   Corr.
 G        (Intercept)  565.528831 23.780850
          U             32.681047  5.716734  0.08
 Residual              654.941678 25.591828
 Number of obs: 180; levels of grouping factors: 18

  Fixed-effects parameters:
             Estimate Std.Error z value P(>|z|)
(Intercept)   251.405   6.63233  37.906  <1e-99
U             10.4673   1.50222  6.9679  <1e-11


julia> fm2.optsum
Initial parameter vector: [1.0, 0.0, 1.0]
<<<<<<< HEAD
Initial objective value:  1784.6422961924707
=======
Initial objective value:  1784.6422961924686
>>>>>>> 50d76461

Optimizer (from NLopt):   LN_NELDERMEAD
Lower bounds:             [0.0, -Inf, 0.0]
ftol_rel:                 1.0e-12
ftol_abs:                 1.0e-8
xtol_rel:                 0.0
xtol_abs:                 [1.0e-10, 1.0e-10, 1.0e-10]
initial_step:             [0.75, 1.0, 0.75]
maxfeval:                 -1

Function evaluations:     140
Final parameter vector:   [0.929236, 0.0181688, 0.222641]
<<<<<<< HEAD
Final objective value:    1751.939344475031
=======
Final objective value:    1751.9393444750278
>>>>>>> 50d76461
Return code:              FTOL_REACHED


````





The parameter estimates are quite similar to those using `:LN_BOBYQA` but at the expense of 140 functions evaluations for `:LN_NELDERMEAD` versus 57 for `:LN_BOBYQA`.

See the documentation for the [`NLopt`](https://github.com/JuliaOpt/NLopt.jl) package for details about the various settings.

### Convergence to singular covariance matrices

To ensure identifiability of $\Sigma_\theta=\sigma^2\Lambda_\theta \Lambda_\theta$, the elements of $\theta$ corresponding to diagonal elements of $\Lambda_\theta$ are constrained to be non-negative.
For example, in a trivial case of a single, simple, scalar, random-effects term as in `fm1`, the one-dimensional $\theta$ vector is the ratio of the standard deviation of the random effects to the standard deviation of the response.
It happens that $-\theta$ produces the same log-likelihood but, by convention, we define the standard deviation to be the positive square root of the variance.
Requiring the diagonal elements of $\Lambda_\theta$ to be non-negative is a generalization of using this positive square root.

If the optimization converges on the boundary of the feasible region, that is if one or more of the diagonal elements of $\Lambda_\theta$ is zero at convergence, the covariance matrix $\Sigma_\theta$ will be *singular*.
This means that there will be linear combinations of random effects that are constant.
Usually convergence to a singular covariance matrix is a sign of an over-specified model.

## Generalized Linear Mixed-Effects Models

In a [*generalized linear model*](https://en.wikipedia.org/wiki/Generalized_linear_model) the responses are modelled as coming from a particular distribution, such as `Bernoulli` for binary responses or `Poisson` for responses that represent counts.
The scalar distributions of individual responses differ only in their means, which are determined by a *linear predictor* expression $\eta=\bf X\beta$, where, as before, $\bf X$ is a model matrix derived from the values of covariates and $\beta$ is a vector of coefficients.

The unconstrained components of $\eta$ are mapped to the, possiby constrained, components of the mean response, $\mu$, via a scalar function, $g^{-1}$, applied to each component of $\eta$.
For historical reasons, the inverse of this function, taking components of $\mu$ to the corresponding component of $\eta$ is called the *link function* and more frequently used map from $\eta$ to $\mu$ is the *inverse link*.

A *generalized linear mixed-effects model* (GLMM) is defined, for the purposes of this package, by
```math
\begin{equation}
\begin{aligned}
  (\mathcal{Y} | \mathcal{B}=\bf{b}) &\sim\mathcal{D}(\bf{g^{-1}(X\beta + Z b)},\phi)\\\\
  \mathcal{B}&\sim\mathcal{N}(\bf{0},\Sigma_\theta) .
\end{aligned}
\end{equation}
```
where $\mathcal{D}$ indicates the distribution family parameterized by the mean and, when needed, a common scale parameter, $\phi$.
(There is no scale parameter for `Bernoulli` or for `Poisson`.
Specifying the mean completely determines the distribution.)
```@docs
Bernoulli
Poisson
```

A `GeneralizedLinearMixedModel` object is generated from a formula, data frame and distribution family.

````julia
julia> mdl = GeneralizedLinearMixedModel(@formula(r2 ~ 1 + a + g + b + s + (1|id) + (1|item)),
           dat[:VerbAgg], Bernoulli());

julia> typeof(mdl)
MixedModels.GeneralizedLinearMixedModel{Float64}

````





A separate call to `fit!` is required to fit the model.
This involves optimizing an objective function, the Laplace approximation to the deviance, with respect to the parameters, which are $\beta$, the fixed-effects coefficients, and $\theta$, the covariance parameters.
The starting estimate for $\beta$ is determined by fitting a GLM to the fixed-effects part of the formula

````julia
julia> mdl.β
6-element Array{Float64,1}:
<<<<<<< HEAD
  0.039940376051149876
 -0.7766556048305918  
 -0.7941857249205364  
  0.23131667674984455 
 -1.5391882085456923  
  0.2060530221032278  
=======
  0.039940376051150264
 -0.7766556048305915  
 -0.7941857249205361  
  0.23131667674984516 
 -1.539188208545692   
  0.20605302210321913 
>>>>>>> 50d76461

````





and the starting estimate for $\theta$, which is a vector of the two standard deviations of the random effects, is chosen to be

````julia
julia> mdl.θ
2-element Array{Float64,1}:
 1.0
 1.0

````





The Laplace approximation to the deviance requires determining the conditional modes of the random effects.
These are the values that maximize the conditional density of the random effects, given the model parameters and the data.
This is done using Penalized Iteratively Reweighted Least Squares (PIRLS).
In most cases PIRLS is fast and stable.
It is simply a penalized version of the IRLS algorithm used in fitting GLMs.

The distinction between the "fast" and "slow" algorithms in the `MixedModels` package (`nAGQ=0` or `nAGQ=1` in `lme4`) is whether the fixed-effects parameters, $\beta$, are optimized in PIRLS or in the nonlinear optimizer.
In a call to the `pirls!` function the first argument is a `GeneralizedLinearMixedModel`, which is modified during the function call.
(By convention, the names of such *mutating functions* end in `!` as a warning to the user that they can modify an argument, usually the first argument.)
The second and third arguments are optional logical values indicating if $\beta$ is to be varied and if verbose output is to be printed.

````julia
julia> pirls!(mdl, true, true)
varyβ = true
obj₀ = 10210.853438905404
β = [0.0399404, -0.776656, -0.794186, 0.231317, -1.53919, 0.206053]
iter = 1
obj = 8301.483049027265
iter = 2
obj = 8205.604285133919
iter = 3
obj = 8201.89659746689
iter = 4
obj = 8201.848598910705
iter = 5
obj = 8201.848559060705
iter = 6
obj = 8201.848559060621
Generalized Linear Mixed Model fit by maximum likelihood (nAGQ = 1)
  Formula: r2 ~ 1 + a + g + b + s + (1 | id) + (1 | item)
  Distribution: Distributions.Bernoulli{Float64}
  Link: GLM.LogitLink()

  Deviance: 8201.8486

Variance components:
          Column   Variance Std.Dev. 
 id   (Intercept)         1        1
 item (Intercept)         1        1

 Number of obs: 7584; levels of grouping factors: 316, 24

Fixed-effects parameters:
              Estimate Std.Error  z value P(>|z|)
(Intercept)   0.218535  0.491968 0.444206  0.6569
a            0.0514385 0.0130432  3.94371   <1e-4
g: M          0.290225  0.148818   1.9502  0.0512
b: scold     -0.979124  0.504402 -1.94116  0.0522
b: shout      -1.95402  0.505235 -3.86754  0.0001
s: self      -0.979493  0.412168 -2.37644  0.0175


````



````julia
julia> deviance(mdl)
8201.848559060621

````



````julia
julia> mdl.β
6-element Array{Float64,1}:
<<<<<<< HEAD
  0.05143854258081106
 -0.979492571803745  
 -0.9791237061900818 
  0.29022454166301054
 -1.954016762814084  
  0.21853493716528646
=======
  0.05143854258081244
 -0.979492571803735  
 -0.9791237061900516 
  0.2902245416630127 
 -1.9540167628140748 
  0.21853493716522351
>>>>>>> 50d76461

````



````julia
julia> mdl.θ # current values of the standard deviations of the random effects
2-element Array{Float64,1}:
 1.0
 1.0

````





If the optimization with respect to $\beta$ is performed within PIRLS then the nonlinear optimization of the Laplace approximation to the deviance requires optimization with respect to $\theta$ only.
This is the "fast" algorithm.
Given a value of $\theta$, PIRLS is used to determine the conditional estimate of $\beta$ and the conditional mode of the random effects, **b**.

````julia
julia> mdl.b # conditional modes of b
2-element Array{Array{Float64,2},1}:
 [-0.600772 -1.93227 … -0.144554 -0.575224]
 [-0.186364 0.180552 … 0.282092 -0.221974] 

````



````julia
julia> fit!(mdl, fast=true, verbose=true);
varyβ = true
obj₀ = 10251.003116042968
β = [0.0514385, -0.979493, -0.979124, 0.290225, -1.95402, 0.218535]
iter = 1
<<<<<<< HEAD
obj = 8292.390783437773
=======
obj = 8292.390783437771
>>>>>>> 50d76461
iter = 2
obj = 8204.692089323944
iter = 3
obj = 8201.87681054392
iter = 4
obj = 8201.848569551963
iter = 5
obj = 8201.848559060627
iter = 6
obj = 8201.848559060621
varyβ = true
<<<<<<< HEAD
obj₀ = 10251.003116042964
=======
obj₀ = 10251.003116042957
>>>>>>> 50d76461
β = [0.0514385, -0.979493, -0.979124, 0.290225, -1.95402, 0.218535]
iter = 1
obj = 8292.390783437771
iter = 2
obj = 8204.692089323944
iter = 3
obj = 8201.87681054392
iter = 4
obj = 8201.848569551963
iter = 5
obj = 8201.848559060627
iter = 6
obj = 8201.848559060621

````





The optimization process is summarized by

````julia
julia> mdl.LMM.optsum
Initial parameter vector: [1.0, 1.0]
Initial objective value:  8201.848559060621

Optimizer (from NLopt):   LN_BOBYQA
Lower bounds:             [0.0, 0.0]
ftol_rel:                 1.0e-12
ftol_abs:                 1.0e-8
xtol_rel:                 0.0
xtol_abs:                 [1.0e-10, 1.0e-10]
initial_step:             [0.75, 0.75]
maxfeval:                 -1

Function evaluations:     1
Final parameter vector:   [1.0, 1.0]
Final objective value:    0.0
Return code:              FORCED_STOP


````





As one would hope, given the name of the option, this fit is comparatively fast.
````julia
julia> @time(fit!(GeneralizedLinearMixedModel(@formula(r2 ~ 1 + a + g + b + s + (1 | id) + (1 | item)), 
        dat[:VerbAgg], Bernoulli()), fast=true))
<<<<<<< HEAD
  0.505523 seconds (2.12 M allocations: 24.048 MiB, 1.29% gc time)
=======
  0.337886 seconds (2.12 M allocations: 24.050 MiB, 2.52% gc time)
>>>>>>> 50d76461
Generalized Linear Mixed Model fit by maximum likelihood (nAGQ = 1)
  Formula: r2 ~ 1 + a + g + b + s + (1 | id) + (1 | item)
  Distribution: Distributions.Bernoulli{Float64}
  Link: GLM.LogitLink()

  Deviance: 8151.5833

Variance components:
          Column    Variance   Std.Dev. 
 id   (Intercept)  1.79443144 1.3395639
 item (Intercept)  0.24684282 0.4968328

 Number of obs: 7584; levels of grouping factors: 316, 24

Fixed-effects parameters:
              Estimate Std.Error  z value P(>|z|)
(Intercept)   0.208273  0.405425 0.513715  0.6075
a            0.0543791 0.0167533  3.24587  0.0012
g: M          0.304089  0.191223  1.59023  0.1118
b: scold       -1.0165  0.257531 -3.94708   <1e-4
b: shout       -2.0218  0.259235 -7.79912  <1e-14
s: self       -1.01344  0.210888 -4.80559   <1e-5


````





The alternative algorithm is to use PIRLS to find the conditional mode of the random effects, given $\beta$ and $\theta$ and then use the general nonlinear optimizer to fit with respect to both $\beta$ and $\theta$.
Because it is slower to incorporate the $\beta$ parameters in the general nonlinear optimization, the fast fit is performed first and used to determine starting estimates for the more general optimization.

````julia
julia> @time mdl1 = fit!(GeneralizedLinearMixedModel(@formula(r2 ~ 1+a+g+b+s+(1|id)+(1|item)), 
        dat[:VerbAgg], Bernoulli()))
<<<<<<< HEAD
 12.563066 seconds (56.25 M allocations: 491.640 MiB, 0.62% gc time)
=======
  3.044190 seconds (21.32 M allocations: 201.684 MiB, 1.68% gc time)
>>>>>>> 50d76461
Generalized Linear Mixed Model fit by maximum likelihood (nAGQ = 1)
  Formula: r2 ~ 1 + a + g + b + s + (1 | id) + (1 | item)
  Distribution: Distributions.Bernoulli{Float64}
  Link: GLM.LogitLink()

<<<<<<< HEAD
  Deviance: 8151.3998

Variance components:
          Column    Variance   Std.Dev.  
 id   (Intercept)  1.79475272 1.33968381
 item (Intercept)  0.24539704 0.49537565
=======
  Deviance: 8151.4029

Variance components:
          Column    Variance   Std.Dev.  
 id   (Intercept)  1.79462310 1.33963544
 item (Intercept)  0.24528778 0.49526536
>>>>>>> 50d76461

 Number of obs: 7584; levels of grouping factors: 316, 24

Fixed-effects parameters:
              Estimate Std.Error  z value P(>|z|)
<<<<<<< HEAD
(Intercept)   0.197687  0.405188  0.48789  0.6256
a            0.0574436  0.016757  3.42804  0.0006
g: M          0.320874  0.191255  1.67773  0.0934
b: scold      -1.05879  0.256839 -4.12238   <1e-4
b: shout      -2.10547  0.258562   -8.143  <1e-15
s: self        -1.0532   0.21033 -5.00736   <1e-6
=======
(Intercept)   0.190742  0.405155 0.470787  0.6378
a            0.0574937 0.0167564  3.43115  0.0006
g: M          0.320021  0.191248  1.67333  0.0943
b: scold        -1.057  0.256785 -4.11627   <1e-4
b: shout       -2.1039  0.258508 -8.13861  <1e-15
s: self       -1.04367  0.210286 -4.96312   <1e-6
>>>>>>> 50d76461


````





This fit provided slightly better results (Laplace approximation to the deviance of 8151.400 versus 8151.583) but took 6 times as long.
That is not terribly important when the times involved are a few seconds but can be important when the fit requires many hours or days of computing time.

The comparison of the slow and fast fit is available in the optimization summary after the slow fit.

````julia
julia> mdl1.LMM.optsum
Initial parameter vector: [0.0543791, -1.01344, -1.0165, 0.304089, -2.0218, 0.208273, 1.33956, 0.496833]
<<<<<<< HEAD
Initial objective value:  8151.583340131867
=======
Initial objective value:  8151.583340131869
>>>>>>> 50d76461

Optimizer (from NLopt):   LN_BOBYQA
Lower bounds:             [-Inf, -Inf, -Inf, -Inf, -Inf, -Inf, 0.0, 0.0]
ftol_rel:                 1.0e-12
ftol_abs:                 1.0e-8
xtol_rel:                 0.0
xtol_abs:                 [1.0e-10, 1.0e-10]
initial_step:             [0.135142, 0.00558444, 0.0637411, 0.0858438, 0.0864116, 0.0702961, 0.05, 0.05]
maxfeval:                 -1

<<<<<<< HEAD
Function evaluations:     976
Final parameter vector:   [0.0574436, -1.0532, -1.05879, 0.320874, -2.10547, 0.197687, 1.33968, 0.495376]
Final objective value:    8151.399838282872
=======
Function evaluations:     338
Final parameter vector:   [0.0574937, -1.04367, -1.057, 0.320021, -2.1039, 0.190742, 1.33964, 0.495265]
Final objective value:    8151.402931868084
>>>>>>> 50d76461
Return code:              FTOL_REACHED


````

<|MERGE_RESOLUTION|>--- conflicted
+++ resolved
@@ -31,15 +31,9 @@
 \begin{equation}
 \Sigma_\theta=\sigma^2\Lambda_\theta\Lambda_\theta'
 \end{equation}
-<<<<<<< HEAD
 
 The *spherical random effects*, $\mathcal{U}\sim\mathcal{N}(\bf{0},\sigma^2\bf{I}_q)$, determine $\mathcal B$ according to
 
-=======
-```
-The *spherical random effects*, $\mathcal{U}\sim\mathcal{N}({\bf 0},\sigma^2{\bf I}_q)$, determine $\mathcal B$ according to
-```math
->>>>>>> 50d76461
 \begin{equation}
 \mathcal{B}=\Lambda_\theta\mathcal{U}.
 \end{equation}
@@ -58,13 +52,8 @@
 \end{equation}
 ```
 is a direct (i.e. non-iterative) computation.
-<<<<<<< HEAD
 The particular method used to solve this generates a *blocked Choleksy factor*, $\bf{L}_\theta$, which is an lower triangular $q\times q$ matrix satisfying
 
-=======
-The particular method used to solve this generates a *blocked Choleksy factor*, ${\bf L}_\theta$, which is an lower triangular $q\times q$ matrix satisfying
-```math
->>>>>>> 50d76461
 \begin{equation}
 \bf{L}_\theta\bf{L}_\theta'=\Lambda_\theta'\bf{Z}'\bf{Z}\Lambda_\theta+\bf{I}_q .
 \end{equation}
@@ -158,11 +147,7 @@
 the only random effects term in the formula is `(1|G)`, a simple, scalar random-effects term.
 ````julia
 julia> t1 = fm1.trms[1]
-<<<<<<< HEAD
 MixedModels.ScalarFactorReTerm{Float64,UInt8}(UInt8[0x01, 0x01, 0x01, 0x01, 0x01, 0x02, 0x02, 0x02, 0x02, 0x02  …  0x05, 0x05, 0x05, 0x05, 0x05, 0x06, 0x06, 0x06, 0x06, 0x06], ["A", "B", "C", "D", "E", "F"], [1.0, 1.0, 1.0, 1.0, 1.0, 1.0, 1.0, 1.0, 1.0, 1.0  …  1.0, 1.0, 1.0, 1.0, 1.0, 1.0, 1.0, 1.0, 1.0, 1.0], [1.0, 1.0, 1.0, 1.0, 1.0, 1.0, 1.0, 1.0, 1.0, 1.0  …  1.0, 1.0, 1.0, 1.0, 1.0, 1.0, 1.0, 1.0, 1.0, 1.0], :G, ["(Intercept)"], 0.7525806757718846)
-=======
-MixedModels.ScalarFactorReTerm{Float64,UInt8}(UInt8[0x01, 0x01, 0x01, 0x01, 0x01, 0x02, 0x02, 0x02, 0x02, 0x02  …  0x05, 0x05, 0x05, 0x05, 0x05, 0x06, 0x06, 0x06, 0x06, 0x06], ["A", "B", "C", "D", "E", "F"], [1.0, 1.0, 1.0, 1.0, 1.0, 1.0, 1.0, 1.0, 1.0, 1.0  …  1.0, 1.0, 1.0, 1.0, 1.0, 1.0, 1.0, 1.0, 1.0, 1.0], [1.0, 1.0, 1.0, 1.0, 1.0, 1.0, 1.0, 1.0, 1.0, 1.0  …  1.0, 1.0, 1.0, 1.0, 1.0, 1.0, 1.0, 1.0, 1.0, 1.0], :G, ["(Intercept)"], 0.75258072175308)
->>>>>>> 50d76461
 
 ````
 
@@ -177,17 +162,10 @@
 ````julia
 julia> getθ(t1)
 1-element Array{Float64,1}:
-<<<<<<< HEAD
  0.7525806757718846
 
 julia> getΛ(t1)
 0.7525806757718846
-=======
- 0.75258072175308
-
-julia> getΛ(t1)
-0.75258072175308
->>>>>>> 50d76461
 
 julia> Matrix(t1)
 30×6 Array{Float64,2}:
@@ -302,15 +280,9 @@
 ````julia
 julia> getθ(t21)
 3-element Array{Float64,1}:
-<<<<<<< HEAD
  0.9292213140364632  
  0.018168394459481596
  0.22264486740050538 
-=======
- 0.9292213074323172 
- 0.01816837125865147
- 0.22264488172905142
->>>>>>> 50d76461
 
 ````
 
@@ -328,11 +300,7 @@
 
 Variance components:
               Column    Variance  Std.Dev.   Corr.
-<<<<<<< HEAD
  G        (Intercept)  584.258977 24.17145
-=======
- G        (Intercept)  584.258970 24.17145
->>>>>>> 50d76461
           U             33.632805  5.79938  0.00
  Residual              653.115782 25.55613
  Number of obs: 180; levels of grouping factors: 18
@@ -360,13 +328,8 @@
 
 julia> getθ(t31)
 2-element Array{Float64,1}:
-<<<<<<< HEAD
  0.9458180716002255
  0.2269271485512249
-=======
- 0.9458180659014612 
- 0.22692714887571405
->>>>>>> 50d76461
 
 ````
 
@@ -383,17 +346,10 @@
  -166.09417  332.18835  340.18835  352.06760
 
 Variance components:
-<<<<<<< HEAD
               Column    Variance   Std.Dev. 
  G        (Intercept)  0.71497949 0.8455646
  H        (Intercept)  3.13519360 1.7706478
  Residual              0.30242640 0.5499331
-=======
-              Column    Variance  Std.Dev. 
- G        (Intercept)  0.7149795 0.8455646
- H        (Intercept)  3.1351931 1.7706477
- Residual              0.3024264 0.5499331
->>>>>>> 50d76461
  Number of obs: 144; levels of grouping factors: 24, 6
 
   Fixed-effects parameters:
@@ -402,17 +358,10 @@
 
 
 julia> t41 = fm4.trms[1]
-<<<<<<< HEAD
 MixedModels.ScalarFactorReTerm{Float64,UInt8}(UInt8[0x01, 0x01, 0x01, 0x01, 0x01, 0x01, 0x02, 0x02, 0x02, 0x02  …  0x17, 0x17, 0x17, 0x17, 0x18, 0x18, 0x18, 0x18, 0x18, 0x18], ["a", "b", "c", "d", "e", "f", "g", "h", "i", "j"  …  "o", "p", "q", "r", "s", "t", "u", "v", "w", "x"], [1.0, 1.0, 1.0, 1.0, 1.0, 1.0, 1.0, 1.0, 1.0, 1.0  …  1.0, 1.0, 1.0, 1.0, 1.0, 1.0, 1.0, 1.0, 1.0, 1.0], [1.0, 1.0, 1.0, 1.0, 1.0, 1.0, 1.0, 1.0, 1.0, 1.0  …  1.0, 1.0, 1.0, 1.0, 1.0, 1.0, 1.0, 1.0, 1.0, 1.0], :G, ["(Intercept)"], 1.5375772433917159)
 
 julia> t42 = fm4.trms[2]
 MixedModels.ScalarFactorReTerm{Float64,UInt8}(UInt8[0x01, 0x02, 0x03, 0x04, 0x05, 0x06, 0x01, 0x02, 0x03, 0x04  …  0x03, 0x04, 0x05, 0x06, 0x01, 0x02, 0x03, 0x04, 0x05, 0x06], ["A", "B", "C", "D", "E", "F"], [1.0, 1.0, 1.0, 1.0, 1.0, 1.0, 1.0, 1.0, 1.0, 1.0  …  1.0, 1.0, 1.0, 1.0, 1.0, 1.0, 1.0, 1.0, 1.0, 1.0], [1.0, 1.0, 1.0, 1.0, 1.0, 1.0, 1.0, 1.0, 1.0, 1.0  …  1.0, 1.0, 1.0, 1.0, 1.0, 1.0, 1.0, 1.0, 1.0, 1.0], :H, ["(Intercept)"], 3.219751343843134)
-=======
-MixedModels.ScalarFactorReTerm{Float64,UInt8}(UInt8[0x01, 0x01, 0x01, 0x01, 0x01, 0x01, 0x02, 0x02, 0x02, 0x02  …  0x17, 0x17, 0x17, 0x17, 0x18, 0x18, 0x18, 0x18, 0x18, 0x18], ["a", "b", "c", "d", "e", "f", "g", "h", "i", "j"  …  "o", "p", "q", "r", "s", "t", "u", "v", "w", "x"], [1.0, 1.0, 1.0, 1.0, 1.0, 1.0, 1.0, 1.0, 1.0, 1.0  …  1.0, 1.0, 1.0, 1.0, 1.0, 1.0, 1.0, 1.0, 1.0, 1.0], [1.0, 1.0, 1.0, 1.0, 1.0, 1.0, 1.0, 1.0, 1.0, 1.0  …  1.0, 1.0, 1.0, 1.0, 1.0, 1.0, 1.0, 1.0, 1.0, 1.0], :G, ["(Intercept)"], 1.5375772602845832)
-
-julia> t42 = fm4.trms[2]
-MixedModels.ScalarFactorReTerm{Float64,UInt8}(UInt8[0x01, 0x02, 0x03, 0x04, 0x05, 0x06, 0x01, 0x02, 0x03, 0x04  …  0x03, 0x04, 0x05, 0x06, 0x01, 0x02, 0x03, 0x04, 0x05, 0x06], ["A", "B", "C", "D", "E", "F"], [1.0, 1.0, 1.0, 1.0, 1.0, 1.0, 1.0, 1.0, 1.0, 1.0  …  1.0, 1.0, 1.0, 1.0, 1.0, 1.0, 1.0, 1.0, 1.0, 1.0], [1.0, 1.0, 1.0, 1.0, 1.0, 1.0, 1.0, 1.0, 1.0, 1.0  …  1.0, 1.0, 1.0, 1.0, 1.0, 1.0, 1.0, 1.0, 1.0, 1.0], :H, ["(Intercept)"], 3.2197510882756837)
->>>>>>> 50d76461
 
 ````
 
@@ -518,11 +467,7 @@
 ````julia
 julia> fm2.optsum
 Initial parameter vector: [1.0, 0.0, 1.0]
-<<<<<<< HEAD
 Initial objective value:  1784.6422961924707
-=======
-Initial objective value:  1784.6422961924686
->>>>>>> 50d76461
 
 Optimizer (from NLopt):   LN_BOBYQA
 Lower bounds:             [0.0, -Inf, 0.0]
@@ -535,11 +480,7 @@
 
 Function evaluations:     57
 Final parameter vector:   [0.929221, 0.0181684, 0.222645]
-<<<<<<< HEAD
 Final objective value:    1751.93934446471
-=======
-Final objective value:    1751.9393444646948
->>>>>>> 50d76461
 Return code:              FTOL_REACHED
 
 
@@ -581,11 +522,7 @@
 
 julia> fm2.optsum
 Initial parameter vector: [1.0, 0.0, 1.0]
-<<<<<<< HEAD
 Initial objective value:  1784.6422961924707
-=======
-Initial objective value:  1784.6422961924686
->>>>>>> 50d76461
 
 Optimizer (from NLopt):   LN_NELDERMEAD
 Lower bounds:             [0.0, -Inf, 0.0]
@@ -598,11 +535,7 @@
 
 Function evaluations:     140
 Final parameter vector:   [0.929236, 0.0181688, 0.222641]
-<<<<<<< HEAD
 Final objective value:    1751.939344475031
-=======
-Final objective value:    1751.9393444750278
->>>>>>> 50d76461
 Return code:              FTOL_REACHED
 
 
@@ -674,21 +607,12 @@
 ````julia
 julia> mdl.β
 6-element Array{Float64,1}:
-<<<<<<< HEAD
   0.039940376051149876
  -0.7766556048305918  
  -0.7941857249205364  
   0.23131667674984455 
  -1.5391882085456923  
   0.2060530221032278  
-=======
-  0.039940376051150264
- -0.7766556048305915  
- -0.7941857249205361  
-  0.23131667674984516 
- -1.539188208545692   
-  0.20605302210321913 
->>>>>>> 50d76461
 
 ````
 
@@ -777,21 +701,12 @@
 ````julia
 julia> mdl.β
 6-element Array{Float64,1}:
-<<<<<<< HEAD
   0.05143854258081106
  -0.979492571803745  
  -0.9791237061900818 
   0.29022454166301054
  -1.954016762814084  
   0.21853493716528646
-=======
-  0.05143854258081244
- -0.979492571803735  
- -0.9791237061900516 
-  0.2902245416630127 
- -1.9540167628140748 
-  0.21853493716522351
->>>>>>> 50d76461
 
 ````
 
@@ -829,11 +744,7 @@
 obj₀ = 10251.003116042968
 β = [0.0514385, -0.979493, -0.979124, 0.290225, -1.95402, 0.218535]
 iter = 1
-<<<<<<< HEAD
 obj = 8292.390783437773
-=======
-obj = 8292.390783437771
->>>>>>> 50d76461
 iter = 2
 obj = 8204.692089323944
 iter = 3
@@ -845,11 +756,7 @@
 iter = 6
 obj = 8201.848559060621
 varyβ = true
-<<<<<<< HEAD
 obj₀ = 10251.003116042964
-=======
-obj₀ = 10251.003116042957
->>>>>>> 50d76461
 β = [0.0514385, -0.979493, -0.979124, 0.290225, -1.95402, 0.218535]
 iter = 1
 obj = 8292.390783437771
@@ -902,11 +809,7 @@
 ````julia
 julia> @time(fit!(GeneralizedLinearMixedModel(@formula(r2 ~ 1 + a + g + b + s + (1 | id) + (1 | item)), 
         dat[:VerbAgg], Bernoulli()), fast=true))
-<<<<<<< HEAD
   0.505523 seconds (2.12 M allocations: 24.048 MiB, 1.29% gc time)
-=======
-  0.337886 seconds (2.12 M allocations: 24.050 MiB, 2.52% gc time)
->>>>>>> 50d76461
 Generalized Linear Mixed Model fit by maximum likelihood (nAGQ = 1)
   Formula: r2 ~ 1 + a + g + b + s + (1 | id) + (1 | item)
   Distribution: Distributions.Bernoulli{Float64}
@@ -943,51 +846,29 @@
 ````julia
 julia> @time mdl1 = fit!(GeneralizedLinearMixedModel(@formula(r2 ~ 1+a+g+b+s+(1|id)+(1|item)), 
         dat[:VerbAgg], Bernoulli()))
-<<<<<<< HEAD
  12.563066 seconds (56.25 M allocations: 491.640 MiB, 0.62% gc time)
-=======
-  3.044190 seconds (21.32 M allocations: 201.684 MiB, 1.68% gc time)
->>>>>>> 50d76461
 Generalized Linear Mixed Model fit by maximum likelihood (nAGQ = 1)
   Formula: r2 ~ 1 + a + g + b + s + (1 | id) + (1 | item)
   Distribution: Distributions.Bernoulli{Float64}
   Link: GLM.LogitLink()
 
-<<<<<<< HEAD
   Deviance: 8151.3998
 
 Variance components:
           Column    Variance   Std.Dev.  
  id   (Intercept)  1.79475272 1.33968381
  item (Intercept)  0.24539704 0.49537565
-=======
-  Deviance: 8151.4029
-
-Variance components:
-          Column    Variance   Std.Dev.  
- id   (Intercept)  1.79462310 1.33963544
- item (Intercept)  0.24528778 0.49526536
->>>>>>> 50d76461
 
  Number of obs: 7584; levels of grouping factors: 316, 24
 
 Fixed-effects parameters:
               Estimate Std.Error  z value P(>|z|)
-<<<<<<< HEAD
 (Intercept)   0.197687  0.405188  0.48789  0.6256
 a            0.0574436  0.016757  3.42804  0.0006
 g: M          0.320874  0.191255  1.67773  0.0934
 b: scold      -1.05879  0.256839 -4.12238   <1e-4
 b: shout      -2.10547  0.258562   -8.143  <1e-15
 s: self        -1.0532   0.21033 -5.00736   <1e-6
-=======
-(Intercept)   0.190742  0.405155 0.470787  0.6378
-a            0.0574937 0.0167564  3.43115  0.0006
-g: M          0.320021  0.191248  1.67333  0.0943
-b: scold        -1.057  0.256785 -4.11627   <1e-4
-b: shout       -2.1039  0.258508 -8.13861  <1e-15
-s: self       -1.04367  0.210286 -4.96312   <1e-6
->>>>>>> 50d76461
 
 
 ````
@@ -1004,11 +885,7 @@
 ````julia
 julia> mdl1.LMM.optsum
 Initial parameter vector: [0.0543791, -1.01344, -1.0165, 0.304089, -2.0218, 0.208273, 1.33956, 0.496833]
-<<<<<<< HEAD
 Initial objective value:  8151.583340131867
-=======
-Initial objective value:  8151.583340131869
->>>>>>> 50d76461
 
 Optimizer (from NLopt):   LN_BOBYQA
 Lower bounds:             [-Inf, -Inf, -Inf, -Inf, -Inf, -Inf, 0.0, 0.0]
@@ -1019,15 +896,9 @@
 initial_step:             [0.135142, 0.00558444, 0.0637411, 0.0858438, 0.0864116, 0.0702961, 0.05, 0.05]
 maxfeval:                 -1
 
-<<<<<<< HEAD
 Function evaluations:     976
 Final parameter vector:   [0.0574436, -1.0532, -1.05879, 0.320874, -2.10547, 0.197687, 1.33968, 0.495376]
 Final objective value:    8151.399838282872
-=======
-Function evaluations:     338
-Final parameter vector:   [0.0574937, -1.04367, -1.057, 0.320021, -2.1039, 0.190742, 1.33964, 0.495265]
-Final objective value:    8151.402931868084
->>>>>>> 50d76461
 Return code:              FTOL_REACHED
 
 
